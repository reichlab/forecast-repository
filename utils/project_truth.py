import csv
import datetime
import io
import logging
from collections import defaultdict

from django.db import transaction, connection

from forecast_app.models import PredictionElement
from forecast_app.models.prediction_element import PRED_CLASS_INT_TO_NAME
from utils.utilities import YYYY_MM_DD_DATE_FORMAT, batched_rows


logger = logging.getLogger(__name__)


#
# oracle model functions
#
# these functions help manage the single (for now) oracle model in a project. there is either zero or one
# of them. this business rule is managed via load_truth_data()
#

def oracle_model_for_project(project):
    """
    :param project: a Project
    :return: the single oracle ForecastModel in project, or None if none exists yet
    :raises RuntimeError: >1 oracle models found
    """
    oracle_models = project.models.filter(is_oracle=True)
    if len(oracle_models) > 1:
        raise RuntimeError(f"more than one oracle model found. oracle_models={oracle_models}")

    return oracle_models.first()


def create_oracle_model_for_project(project):
    """
    Creates and returns new oracle ForecastModel for project. The oracle's owner is the project's owner.

    :param project: a Project
    :return: the new ForecastModel
    :raises RuntimeError: if one already exists
    """
    from forecast_app.models import ForecastModel  # avoid circular imports


    oracle_model = oracle_model_for_project(project)
    if oracle_model:
        raise RuntimeError(f"existing oracle model found: {oracle_model}")

    oracle_model = ForecastModel.objects.create(
        owner=project.owner,
        project=project,
        name='Project Oracle',
        abbreviation='oracle',
        description='Oracle model',
        is_oracle=True,
        # team_name=None,
        # home_url=None,
        # aux_data_url=None,
    )
    return oracle_model


#
# truth data access functions
#

def truth_data_qs(project):
    """
    :return: A QuerySet of project's truth data - PredictionElement instances.
    """
    from forecast_app.models import PredictionElement  # avoid circular imports


    oracle_model = oracle_model_for_project(project)
    return PredictionElement.objects.none() if not oracle_model else \
        PredictionElement.objects.filter(forecast__forecast_model=oracle_model)


def is_truth_data_loaded(project):
    """
    :return: True if `project` has truth data loaded via load_truth_data(). Actually, returns the count, which acts as a
        boolean.
    """
    return truth_data_qs(project).exists()


def get_truth_data_preview(project):
    """
    :return: view helper function that returns a preview of my truth data in the form of a table that's
        represented as a nested list of rows. each row: [timezero_date, unit_name, target_name, truth_value]
    """
    from forecast_app.models import PredictionData  # avoid circular imports


    oracle_model = oracle_model_for_project(project)
    if not oracle_model:
        return PredictionData.objects.none()

    # note: https://code.djangoproject.com/ticket/32483 sqlite3 json query bug -> we manually access field instead of
    # using 'data__value'
    pred_data_qs = PredictionData.objects \
                       .filter(pred_ele__forecast__forecast_model=oracle_model) \
                       .values_list('pred_ele__forecast__time_zero__timezero_date', 'pred_ele__unit__name',
                                    'pred_ele__target__name',
                                    'data')[:10]
    return [(tz_date, unit__name, target__name, data['value'])
            for tz_date, unit__name, target__name, data in pred_data_qs]


#
# load_truth_data()
#

POSTGRES_NULL_VALUE = 'NULL'  # used for Postgres-specific loading of rows from csv data files

TRUTH_CSV_HEADER = ['timezero', 'unit', 'target', 'value']


@transaction.atomic
def load_truth_data(project, truth_file_path_or_fp, file_name=None, is_convert_na_none=False):
    """
    Loads the data in truth_file_path (see below for file format docs), implementing our truth-as-forecasts approach
    where each group of values in the file with the same timezeros are loaded as PointData within a new Forecast
    with that TimeZero.

    Like load_csv_data(), uses direct SQL for performance, using a fast Postgres-specific routine if connected to it.
    Notes:

    - One csv file/project, which includes timezeros across all seasons.
    - Columns: timezero, unit, target, value . NB: There is no season information (see below). timezeros are
      formatted in YYYY_MM_DD_DATE_FORMAT.
    - A header must be included.
    - Missing timezeros: If the program generating the csv file does not have information for a particular project
      timezero, then it should not generate a value for it. (An alternative is to require the program to generate
      placeholder values for missing dates.)
    - Non-numeric values: Some targets will have no value, such as season onset when a baseline is not met. In those
      cases, the value should be “NA”, per
      https://predict.cdc.gov/api/v1/attachments/flusight/flu_challenge_2016-17_update.docx.
    - For date-based onset or peak targets, values must be dates in the same format as timezeros, rather than
        project-specific time intervals such as an epidemic week.
    - Validation:
        - Every timezero in the csv file must have a matching one in the project. Note that the inverse is not
          necessarily true, such as in the case above of missing timezeros.
        - Similarly, every unit and target in the csv file must a matching one in the Project.

    :param project: the Project to load truth into
    :param truth_file_path_or_fp: Path to csv file with the truth data, one line per timezero|unit|target
        combination, OR an already-open file-like object
    :param file_name: name to use for the file
    :param is_convert_na_none: as passed to Target.is_value_compatible_with_target_type()
    """
    logger.debug(f"load_truth_data(): entered. truth_file_path_or_fp={truth_file_path_or_fp}, "
                 f"file_name={file_name}")
    if not project.pk:
        raise RuntimeError("instance is not saved the the database, so can't insert data: {!r}".format(project))

    # create the (single) oracle model if necessary
    oracle_model = oracle_model_for_project(project) or create_oracle_model_for_project(project)

    # create and load oracle Forecasts for each group of rows related to the same TimeZero
    logger.debug(f"load_truth_data(): calling _load_truth_data()")
    # https://stackoverflow.com/questions/1661262/check-if-object-is-file-like-in-python
    if isinstance(truth_file_path_or_fp, io.IOBase):
        num_rows = _load_truth_data(project, oracle_model, truth_file_path_or_fp, file_name, is_convert_na_none)
    else:
        with open(str(truth_file_path_or_fp)) as truth_file_fp:
            num_rows = _load_truth_data(project, oracle_model, truth_file_fp, file_name, is_convert_na_none)

    # done
    logger.debug(f"load_truth_data(): saving. num_rows: {num_rows}")
    logger.debug(f"load_truth_data(): done")


@transaction.atomic
def _load_truth_data(project, oracle_model, truth_file_fp, file_name, is_convert_na_none):
    from forecast_app.models import Forecast  # avoid circular imports
    from utils.forecast import load_predictions_from_json_io_dict  # ""


    # load, validate, and replace with objects and parsed values.
    # rows: (timezero, unit, target, parsed_value) (first three are objects)
    logger.debug(f"_load_truth_data(): entered. calling _read_truth_data_rows()")
    rows = _read_truth_data_rows(project, truth_file_fp, is_convert_na_none)
    if not rows:
        return 0

    # group rows by timezero and then create and load oracle Forecasts for each group, passing them as
    # json_io_dicts. we leverage _load_truth_data_rows_for_forecast() by creating a json_io_dict for the truth data
    # where each truth row becomes its own 'point' prediction element. notes:
    # - these forecasts are identified as coming from the same truth file (aka "batch") via all forecasts setting the
    #   same source and issued_at at the end
    # - we collect "cannot load 100% duplicate data" RuntimeErrors so that we can count them at the end. the rule is
    #   that there must be at least one oracle forecast that did not get that error
    timezero_groups = defaultdict(list)
    for timezero, unit, target, parsed_value in rows:
        timezero_groups[timezero].append([unit, target, parsed_value])

    source = file_name if file_name else ''
    forecasts = []  # ones created
    forecasts_100pct_dup = []  # ones that raised RuntimeError "cannot load 100% duplicate data"
    logger.debug(f"_load_truth_data(): creating and loading {len(timezero_groups)} forecasts. source={source!r}")
    point_class = PRED_CLASS_INT_TO_NAME[PredictionElement.POINT_CLASS]
    for timezero, timezero_rows in timezero_groups.items():
        forecast = Forecast.objects.create(forecast_model=oracle_model, source=source, time_zero=timezero,
                                           notes=f"oracle forecast")
        prediction_dicts = [{'unit': unit.name, 'target': target.name,
                             'class': point_class,
                             'prediction': {
                                 'value': parsed_value.strftime(YYYY_MM_DD_DATE_FORMAT)
                                 if isinstance(parsed_value, datetime.date) else parsed_value}}
                            for unit, target, parsed_value in timezero_rows]
<<<<<<< HEAD
        load_predictions_from_json_io_dict(forecast, {'meta': {}, 'predictions': prediction_dicts},
                                           is_skip_validation=True, is_subset_allowed=True)  # NB: is_subset_allowed
        forecasts.append(forecast)
=======
        try:
            load_predictions_from_json_io_dict(forecast, {'meta': {}, 'predictions': prediction_dicts},
                                               is_skip_validation=True)
            forecasts.append(forecast)
        except RuntimeError as rte:
            # todo instead of testing for a string, load_predictions_from_json_io_dict() should raise an application-
            # specific RuntimeError subclass
            if rte.args[0].startswith('cannot load 100% duplicate data'):
                forecasts_100pct_dup.append(forecast)
            else:
                raise rte

    # delete duplicate forecasts
    if forecasts_100pct_dup:
        Forecast.objects.filter(id__in=[f.id for f in forecasts_100pct_dup]) \
            .delete()

    # error if all oracle forecasts were 100% duplicate data
    if forecasts_100pct_dup and not forecasts:
        raise RuntimeError(f"cannot load 100% duplicate data (all {len(forecasts_100pct_dup)} oracle forecasts were "
                           f"100% duplicate data)")
>>>>>>> 5bca3041

    # set all issued_ats to be the same - this avoids an edge case where midnight is spanned and some are a day later.
    # arbitrarily use the first forecast's issued_at
    if forecasts:
        issued_at = forecasts[0].issued_at
        logger.debug(f"_load_truth_data(): setting issued_ats to {issued_at}. # forecasts={len(forecasts)}, "
                     f"# 100% dup data forecasts={len(forecasts_100pct_dup)}")
        for forecast in forecasts:
            forecast.issued_at = issued_at
            forecast.save()

    logger.debug(f"_load_truth_data(): done")
    return len(rows)


def _read_truth_data_rows(project, csv_file_fp, is_convert_na_none):
    """
    Similar to _cleaned_rows_from_cdc_csv_file(), loads, validates, and cleans the rows in csv_file_fp.

    :return: a list of 8-tuples: (timezero, unit, target, parsed_value) (first three are objects)
    """
    from forecast_app.models import Target  # avoid circular imports


    csv_reader = csv.reader(csv_file_fp, delimiter=',')

    # validate header
    try:
        orig_header = next(csv_reader)
    except StopIteration:
        raise RuntimeError("empty file")

    header = orig_header
    header = [h.lower() for h in [i.replace('"', '') for i in header]]
    if header != TRUTH_CSV_HEADER:
        raise RuntimeError(f"invalid header. orig_header={orig_header!r}, expected header={TRUTH_CSV_HEADER !r}")

    # collect the rows. first we load them all into memory (processing and validating them as we go)
    rows = []  # return value. filled next

    timezero_to_missing_count = defaultdict(int)  # to minimize warnings
    unit_to_missing_count = defaultdict(int)
    target_to_missing_count = defaultdict(int)

    unit_name_to_obj = {unit.name: unit for unit in project.units.all()}
    target_name_to_obj = {target.name: target for target in project.targets.all()}
    timezero_date_to_obj = {}  # caches Project.time_zero_for_timezero_date()
    target_to_cats_values = {}  # caches Target.cats_values()
    range_to_range_tuple = {}  # caches Target.range_tuple()
    for row in csv_reader:
        if len(row) != 4:
            raise RuntimeError("Invalid row (wasn't 4 columns): {!r}".format(row))

        timezero_date, unit_name, target_name, value = row

        # validate and cache timezero_date
        if timezero_date in timezero_date_to_obj:
            time_zero = timezero_date_to_obj[timezero_date]
        else:
            time_zero = project.time_zero_for_timezero_date(datetime.datetime.strptime(
                timezero_date, YYYY_MM_DD_DATE_FORMAT))  # might be None
            timezero_date_to_obj[timezero_date] = time_zero

        if not time_zero:
            timezero_to_missing_count[timezero_date] += 1
            continue

        # validate unit and target
        if unit_name not in unit_name_to_obj:
            unit_to_missing_count[unit_name] += 1
            continue

        if target_name not in target_name_to_obj:
            target_to_missing_count[target_name] += 1
            continue

        # validate `value`. note that at this point value is a str, so we ask
        # Target.is_value_compatible_with_target_type needs to try converting to the correct data type
        target = target_name_to_obj[target_name]
        data_types = target.data_types()  # python types. recall the first is the preferred one
        is_compatible, parsed_value = Target.is_value_compatible_with_target_type(target.type, value, is_coerce=True,
                                                                                  is_convert_na_none=is_convert_na_none)
        if not is_compatible:
            raise RuntimeError(f"value was not compatible with target data type. value={value!r}, "
                               f"data_types={data_types}")

        # validate: For `discrete` and `continuous` targets (if `range` is specified):
        # - The entry in the `value` column for a specific `target`-`unit`-`timezero` combination must be contained
        #   within the `range` of valid values for the target. If `cats` is specified but `range` is not, then there is
        #   an implicit range for the ground truth value, and that is between min(`cats`) and \infty.
        # recall: "The range is assumed to be inclusive on the lower bound and open on the upper bound, # e.g. [a, b)."
        if target in target_to_cats_values:
            cats_values = target_to_cats_values[target]
        else:
            cats_values = target.cats_values()  # datetime.date instances for date targets
            target_to_cats_values[target] = cats_values

        if target in range_to_range_tuple:
            range_tuple = range_to_range_tuple[target]
        else:
            range_tuple = target.range_tuple() or (min(cats_values), float('inf')) if cats_values else None
            range_to_range_tuple[target] = range_tuple

        if (target.type in [Target.DISCRETE_TARGET_TYPE, Target.CONTINUOUS_TARGET_TYPE]) and range_tuple \
                and (parsed_value is not None) and not (range_tuple[0] <= parsed_value < range_tuple[1]):
            raise RuntimeError(f"The entry in the `value` column for a specific `target`-`unit`-`timezero` "
                               f"combination must be contained within the range of valid values for the target. "
                               f"value={parsed_value!r}, range_tuple={range_tuple}")

        # validate: For `nominal` and `date` target_types:
        #  - The entry in the `cat` column for a specific `target`-`unit`-`timezero` combination must be contained
        #    within the set of valid values for the target, as defined by the project config file.
        cats_values = set(cats_values)  # datetime.date instances for date targets
        if (target.type in [Target.NOMINAL_TARGET_TYPE, Target.DATE_TARGET_TYPE]) and cats_values \
                and (parsed_value not in cats_values):
            raise RuntimeError(f"The entry in the `cat` column for a specific `target`-`unit`-`timezero` "
                               f"combination must be contained within the set of valid values for the target. "
                               f"parsed_value={parsed_value}, cats_values={cats_values}")

        # valid
        rows.append((time_zero, unit_name_to_obj[unit_name], target, parsed_value))

    # report warnings
    for time_zero, count in timezero_to_missing_count.items():
        logger.warning("_read_truth_data_rows(): timezero not found in project: {}: {} row(s)"
                       .format(time_zero, count))
    for unit_name, count in unit_to_missing_count.items():
        logger.warning("_read_truth_data_rows(): Unit not found in project: {!r}: {} row(s)"
                       .format(unit_name, count))
    for target_name, count in target_to_missing_count.items():
        logger.warning("_read_truth_data_rows(): Target not found in project: {!r}: {} row(s)"
                       .format(target_name, count))

    # done
    return rows


#
# batch-related functions
#

def truth_batches(project):
    """
    Returns a list of "batches" of truth uploads. We define a batch as all of the oracle Forecasts that originated from
    the same file. Recall that `load_truth_data()` breaks the incoming truth file into groups based on shared timezeros
    and the loads each of those groups into its own oracle Forecast. Importantly, it finishes by setting all of the
    Forecasts' `source` and `issued_at` values to be the same, thus implicitly creating a batch. This means batches are
    identified by grouping oracle Forecasts by what's effectively the composite primary key `(source, issued_at)`.

    :param project: the Project to get batches from
    :return: all batches in `project`'s oracle model as a list of 2-tuples: (source, issued_at) sorted from oldest to
        newest
    """
    from forecast_app.models import Forecast  # avoid circular imports


    batch_qs = Forecast.objects.filter(forecast_model=oracle_model_for_project(project)) \
        .values('source', 'issued_at') \
        .distinct() \
        .order_by('issued_at') \
        .values_list('source', 'issued_at')
    return list(batch_qs)


def truth_batch_forecasts(project, source, issued_at):
    """
    :param project: the Project to get batches from
    :param source: tuple element 0 as returned by `truth_batches()`
    :param issued_at: "" 1 ""
    :return: list of `project`'s Forecasts in the batch identified by `source` and `issued_at`
    """
    from forecast_app.models import Forecast  # avoid circular imports


    batch_forecasts_qs = Forecast.objects.filter(forecast_model=oracle_model_for_project(project),
                                                 source=source, issued_at=issued_at)
    return list(batch_forecasts_qs)


def truth_delete_batch(project, source, issued_at):
    """
    Deletes the batch identified by `source` and `issued_at`.

    :param project: the Project to get batches from
    :param source: tuple element 0 as returned by `truth_batches()`
    :param issued_at: "" 1 ""
    """
    from forecast_app.models import Forecast  # avoid circular imports


    logger.debug(f"truth_delete_batch(): started. source={source}, issued_at={issued_at}")
    batch_forecasts_qs = Forecast.objects.filter(forecast_model=oracle_model_for_project(project),
                                                 source=source, issued_at=issued_at)
    batch_forecasts_qs.delete()
    logger.debug(f"truth_delete_batch(): done. source={source}, issued_at={issued_at}")


def truth_batch_summary_table(project):
    """
    Returns a table as a list of lists for use in the UI. Similar to `truth_batches()` except that returns a third
    tuple: num_forecasts. Done as a single query rather than N+1.

    :param project: the Project to get batches from
    :return: all batches in `project`'s oracle model as a list of 3-tuples: (source, issued_at, num_forecasts) sorted
        from oldest to newest
    """
    from forecast_app.models import ForecastModel, Forecast  # avoid circular imports


    oracle_model = oracle_model_for_project(project)
    if not oracle_model:
        return []

    sql = f"""
        SELECT f.source, f.issued_at, COUNT(*)
        FROM {Forecast._meta.db_table} AS f
                 JOIN {ForecastModel._meta.db_table} AS fm on f.forecast_model_id = fm.id
        WHERE fm.id = %s
        GROUP BY f.source, f.issued_at
        ORDER BY f.issued_at;
    """
    with connection.cursor() as cursor:
        cursor.execute(sql, (oracle_model.pk,))
        rows = []
        for source, issued_at, num_forecasts in batched_rows(cursor):
            rows.append((source, issued_at, num_forecasts))
    return rows<|MERGE_RESOLUTION|>--- conflicted
+++ resolved
@@ -212,14 +212,9 @@
                                  'value': parsed_value.strftime(YYYY_MM_DD_DATE_FORMAT)
                                  if isinstance(parsed_value, datetime.date) else parsed_value}}
                             for unit, target, parsed_value in timezero_rows]
-<<<<<<< HEAD
-        load_predictions_from_json_io_dict(forecast, {'meta': {}, 'predictions': prediction_dicts},
-                                           is_skip_validation=True, is_subset_allowed=True)  # NB: is_subset_allowed
-        forecasts.append(forecast)
-=======
         try:
             load_predictions_from_json_io_dict(forecast, {'meta': {}, 'predictions': prediction_dicts},
-                                               is_skip_validation=True)
+                                               is_skip_validation=True, is_subset_allowed=True)  # NB: is_subset_allowed
             forecasts.append(forecast)
         except RuntimeError as rte:
             # todo instead of testing for a string, load_predictions_from_json_io_dict() should raise an application-
@@ -238,7 +233,6 @@
     if forecasts_100pct_dup and not forecasts:
         raise RuntimeError(f"cannot load 100% duplicate data (all {len(forecasts_100pct_dup)} oracle forecasts were "
                            f"100% duplicate data)")
->>>>>>> 5bca3041
 
     # set all issued_ats to be the same - this avoids an edge case where midnight is spanned and some are a day later.
     # arbitrarily use the first forecast's issued_at
