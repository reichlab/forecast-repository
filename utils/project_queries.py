--- conflicted
+++ resolved
@@ -15,15 +15,12 @@
     QuantileDistribution, Job, Project, Score, ScoreValue, Forecast, ForecastModel
 from forecast_repo.settings.base import MAX_NUM_QUERY_ROWS
 from utils.forecast import coalesce_values
-<<<<<<< HEAD
-from utils.project import logger, latest_forecast_ids_for_project, TRUTH_CSV_HEADER
-from utils.utilities import YYYY_MM_DD_DATE_FORMAT, batched_rows
-
-=======
 from utils.project import logger, latest_forecast_ids_for_project
 from utils.project_truth import TRUTH_CSV_HEADER, truth_data_qs
 from utils.utilities import YYYY_MM_DD_DATE_FORMAT
->>>>>>> 389f51ba
+from utils.project import logger, latest_forecast_ids_for_project, TRUTH_CSV_HEADER
+from utils.utilities import YYYY_MM_DD_DATE_FORMAT, batched_rows
+
 
 
 #
@@ -250,7 +247,6 @@
 def _model_tz_season_class_strs(forecast_model, time_zero, timezero_to_season_name, prediction_class):
     from utils.forecast import PREDICTION_CLASS_TO_JSON_IO_DICT_CLASS  # avoid circular imports
 
-
     model_str = forecast_model.abbreviation if forecast_model.abbreviation else forecast_model.name
     timezero_str = time_zero.timezero_date.strftime(YYYY_MM_DD_DATE_FORMAT)
     season = timezero_to_season_name[time_zero]
@@ -271,7 +267,6 @@
         are all [].
     """
     from utils.forecast import PREDICTION_CLASS_TO_JSON_IO_DICT_CLASS  # avoid circular imports
-
 
     # return value. filled next
     error_messages, model_ids, unit_ids, target_ids, timezero_ids, types = [], [], [], [], [], []
@@ -420,18 +415,15 @@
     per https://stackoverflow.com/questions/6309277/how-to-count-the-items-in-a-generator-consumed-by-other-code
     """
 
-
     def __init__(self, it):
         self._iter = it
         self.count = 0
-
 
     def _counterWrapper(self, it):
         for i in it:
             yield i
             self.count += 1
 
-
     def __iter__(self):
         return self._counterWrapper(self._iter)
 
@@ -450,7 +442,6 @@
 def _query_worker(job_pk, query_project_fcn):
     # imported here so that tests can patch via mock:
     from utils.cloud_file import upload_file
-
 
     # run the query
     job = get_object_or_404(Job, pk=job_pk)
@@ -699,7 +690,6 @@
     """
     from forecast_app.scores.definitions import SCORE_ABBREV_TO_NAME_AND_DESCR  # avoid circular imports
 
-
     # return value. filled next
     error_messages, model_ids, unit_ids, target_ids, timezero_ids, scores = [], [], [], [], [], []
 
@@ -792,15 +782,10 @@
         raise RuntimeError(f"number of rows exceeded maximum. num_rows={num_rows}, max_num_rows={max_num_rows}")
 
     # done
-<<<<<<< HEAD
-    truth_data_qs = truth_data_qs.order_by('id').values_list('time_zero__timezero_date', 'unit__name', 'target__name',
-                                                             'value_i', 'value_f', 'value_t', 'value_d', 'value_b')
-    logger.debug(f"query_truth_for_project(): 2/2 done. query={query}, project={project}")
-=======
     the_truth_data_qs = the_truth_data_qs.order_by('id') \
         .values_list('forecast__time_zero__timezero_date', 'unit__name', 'target__name',
                      'value_i', 'value_f', 'value_t', 'value_d', 'value_b')
->>>>>>> 389f51ba
+    logger.debug(f"query_truth_for_project(): 2/2 done. query={query}, project={project}")
     return [TRUTH_CSV_HEADER] + [[timezero_date.strftime(YYYY_MM_DD_DATE_FORMAT), unit_name, target_name,
                                   coalesce_values(value_i, value_f, value_t, value_d, value_b)]
                                  for timezero_date, unit_name, target_name, value_i, value_f, value_t, value_d, value_b
