import csv
import io
from collections import defaultdict
from itertools import groupby

from django.db import connection

from forecast_app.models import TruthData, TimeZero, Forecast, ForecastModel, BinLwrDistribution, ScoreValue
from forecast_app.models.project import TargetBinLwr, Target, POSTGRES_NULL_VALUE
from forecast_app.scores.definitions import _validate_score_targets_and_data, logger


def _calc_bin_score(score, forecast_model, save_score_fcn, **kwargs):
    """
    Function shared by log and pit scores.

    :param: save_score_fcn: a function that creates and saves a ScoreValue. args: see save_score_fcn() call below
    :param: kwargs: passed through to save_score_fcn
    """
    try:
        _validate_score_targets_and_data(forecast_model)
    except RuntimeError as rte:
        logger.warning(rte)
        return

    # collect all ScoreValue rows and then bulk insert them as an optimization, rather than create separate ORM
    # instances
    score_values = []  # list of 5-tuples: (score.pk, forecast.pk, location.pk, target.pk, score_value)

    # collect errors so we don't log thousands of duplicate messages. dict format:
    #   {(timezero_pk, location_pk, target_pk): count, ...}:
    # note that the granularity is poor - there are multiple possible errors related to a particular 3-tuple
    tz_loc_targ_pks_to_error_count = defaultdict(int)  # helps eliminate duplicate warnings

<<<<<<< HEAD
    # cache the three necessary bins and values - template, truth, and forecasts
    # 1/3 template: [location_pk][target_pk] -> [bin_start_incl_1, ...]:
    ltpk_to_templ_bin_starts = _ltpk_to_templ_bin_starts(forecast_model.project)

    # 2/3 truth: [timezero_pk][location_pk][target_pk] -> bin_start_incl:
    tzltpk_to_truth_bin_start = _tzltpk_to_truth_bin_start(forecast_model.project)

    # 3/3 forecast: [timezero_pk][location_pk][target_pk] -> {bin_start_incl_1: predicted_value_1, ...}:
    tzltpk_to_forec_bin_st_to_pred_val = _tzltpk_to_forec_bin_st_to_pred_val(forecast_model)
=======
    # cache the three necessary bins and values - lwrs, truth, and forecasts
    # 1/3 binlwrs: [target_pk] -> [lwr_1, ...]:
    targ_pk_to_bin_lwrs = _targ_pk_to_bin_lwrs(forecast_model.project)

    # 2/3 truth: [timezero_pk][location_pk][target_pk] -> true_bin_lwr:
    tz_loc_targ_pk_to_true_bin_lwr = _tz_loc_targ_pk_to_true_bin_lwr(forecast_model.project)

    # 3/3 forecast: [timezero_pk][location_pk][target_pk][bin_lwr] -> predicted_value:
    tz_loc_targ_pk_bin_lwr_to_pred_val = _tz_loc_targ_pk_bin_lwr_to_pred_val(forecast_model)
>>>>>>> f2961bd2

    # it is convenient to iterate over truths to get all timezero/location/target combinations. this will omit forecasts
    # with no truth, but that's OK b/c without truth, a forecast makes no contribution to the score. we use direct SQL
    # to work with PKs and avoid ORM object lookup overhead, mainly for TruthData -> TimeZero -> Forecast -> PK
    for time_zero_pk, forecast_pk, location_pk, target_pk, truth_value in \
            _truth_data_pks_for_forecast_model(forecast_model):
        # get binlwrs for this forecast
        try:
<<<<<<< HEAD
            templ_bin_starts = ltpk_to_templ_bin_starts[location_pk][target_pk]
=======
            bin_lwrs = targ_pk_to_bin_lwrs[target_pk]
>>>>>>> f2961bd2
        except KeyError:
            error_key = (time_zero_pk, location_pk, target_pk)
            tz_loc_targ_pks_to_error_count[error_key] += 1
            continue  # skip this forecast's contribution to the score

        # get and validate truth for this forecast
        try:
<<<<<<< HEAD
            true_bin_start = tzltpk_to_truth_bin_start[time_zero_pk][location_pk][target_pk]
            # NB: non-deterministic for (None, None) true bin keys!:
            true_bin_idx = templ_bin_starts.index(true_bin_start)
=======
            true_bin_lwr = tz_loc_targ_pk_to_true_bin_lwr[time_zero_pk][location_pk][target_pk]
            true_bin_idx = bin_lwrs.index(true_bin_lwr)  # NB: non-deterministic for (None, None) true bin keys!
>>>>>>> f2961bd2
        except (KeyError, ValueError):
            error_key = (time_zero_pk, location_pk, target_pk)
            tz_loc_targ_pks_to_error_count[error_key] += 1
            continue  # skip this forecast's contribution to the score

        # get forecast bins and predicted values for this forecast
        try:
<<<<<<< HEAD
            forec_bin_st_to_pred_val = tzltpk_to_forec_bin_st_to_pred_val[time_zero_pk][location_pk][target_pk]
=======
            bin_lwr_to_pred_val = tz_loc_targ_pk_bin_lwr_to_pred_val[time_zero_pk][location_pk][target_pk]
>>>>>>> f2961bd2
        except KeyError:
            error_key = (time_zero_pk, location_pk, target_pk)
            tz_loc_targ_pks_to_error_count[error_key] += 1
            continue  # skip this forecast's contribution to the score

<<<<<<< HEAD
        # dispatch to scoring function
        save_score_fcn(score, forecast_pk, location_pk, target_pk, truth_value, templ_bin_starts,
                       forec_bin_st_to_pred_val, true_bin_start, true_bin_idx, **kwargs)
=======
        # dispatch to scoring function if we have any predicted values to work with
        if bin_lwr_to_pred_val:
            score_value = save_score_fcn(score, forecast_pk, location_pk, target_pk, truth_value, bin_lwrs,
                                         bin_lwr_to_pred_val, true_bin_lwr, true_bin_idx, **kwargs)
            score_values.append((score.pk, forecast_pk, location_pk, target_pk, score_value))

    # insert the ScoreValues!
    _insert_score_values(score_values)
>>>>>>> f2961bd2

    # print errors
    for (timezero_pk, location_pk, target_pk) in sorted(tz_loc_targ_pks_to_error_count.keys()):
        count = tz_loc_targ_pks_to_error_count[timezero_pk, location_pk, target_pk]
        logger.warning(f"_calc_bin_score(): missing {count} truth value(s): "
                       "timezero_pk={timezero_pk}, location_pk={location_pk}, target_pk={target_pk}")


def _truth_data_pks_for_forecast_model(forecast_model):
    sql = f"""
        SELECT td.time_zero_id, f.id, td.location_id, td.target_id, td.value
        FROM {TruthData._meta.db_table} AS td
               LEFT JOIN {TimeZero._meta.db_table} AS tz ON td.time_zero_id = tz.id
               LEFT JOIN {Forecast._meta.db_table} AS f ON tz.id = f.time_zero_id
               LEFT JOIN {ForecastModel._meta.db_table} AS fm ON f.forecast_model_id = fm.id
        WHERE fm.id = %s;
    """
    with connection.cursor() as cursor:
        cursor.execute(sql, (forecast_model.pk,))
        return cursor.fetchall()


def _insert_score_values(score_values):
    """
    Called by _calc_bin_score(), does a bulk insert of score_values - creates ScoreValue instances. See docs in
    _insert_prediction_rows() for postgres-specific rationale.

    :param score_values: a list of 5-tuples: (score.pk, forecast.pk, location.pk, target.pk, score_value)
    """
    # todo better way to get FK name? - Forecast._meta.model_name + '_id' . also, maybe use ForecastData._meta.fields ?
    columns_names = [ScoreValue._meta.get_field('score').column,
                     ScoreValue._meta.get_field('forecast').column,
                     ScoreValue._meta.get_field('location').column,
                     ScoreValue._meta.get_field('target').column,
                     ScoreValue._meta.get_field('value').column]
    scorevalue_table_name = ScoreValue._meta.db_table
    with connection.cursor() as cursor:
        if connection.vendor == 'postgresql':
            string_io = io.StringIO()
            csv_writer = csv.writer(string_io, delimiter=',')
            for row in score_values:
                csv_writer.writerow(row)
            string_io.seek(0)
            cursor.copy_from(string_io, scorevalue_table_name, columns=columns_names, sep=',', null=POSTGRES_NULL_VALUE)
        else:
            column_names = (', '.join(columns_names))
            values_percent_s = ', '.join(['%s'] * len(columns_names))
            sql = f"""
                INSERT INTO {scorevalue_table_name} ({column_names})
                VALUES ({values_percent_s});
                """
            cursor.executemany(sql, score_values)


#
# ---- predictive distribution (aka 'bin') lookup functions ----
#
<<<<<<< HEAD
# notes:
# - all of these return nested dicts mapping [timezero_pk][location_pk][target_pk] -> something related to the
#   distribution, either a tuple, list, or a dict
# - the naming convention is to start each function with the prefix '_tzltpk_to_', which reads as:
#   '_timezero_pk_location_pk_target_pk_to_'
# - we sometimes refer to a bin_start_incl as a 'bin key'
#

def _tzltpk_to_truth_bin_start(project):
    """
    Returns project's truth data merged with the template: [timezero_pk][location_pk][target_pk] -> true_bin_start_incl
    We need the template to get bin_start_incl and bin_end_notincl for the truth.
    """
    sql = """
        SELECT truthd.time_zero_id, truthd.location_id, truthd.target_id, templd.bin_start_incl
        FROM {truthdata_table_name} as truthd
               LEFT JOIN {templatedata_table_name} as templd
                         ON truthd.location_id = templd.location_id
                           AND truthd.target_id = templd.target_id
        WHERE templd.project_id = %s
          AND NOT templd.is_point_row
          AND ((truthd.value >= templd.bin_start_incl) OR ((truthd.value IS NULL) AND (templd.bin_start_incl IS NULL)))
          AND ((truthd.value < templd.bin_end_notincl) OR ((truthd.value IS NULL) AND (templd.bin_end_notincl IS NULL)))
        ORDER BY truthd.time_zero_id, truthd.location_id, truthd.target_id, templd.bin_start_incl
    """.format(truthdata_table_name=TruthData._meta.db_table,
               templatedata_table_name=ProjectTemplateData._meta.db_table)
=======

def _tz_loc_targ_pk_to_true_bin_lwr(project):
    """
    Returns project's TruthData merged with the project's BinLwrs:

        [timezero_pk][location_pk][target_pk] -> true_bin_lwr

    We need the TargetBinLwr to get lwr and upper for the truth.
    """
    sql = f"""
        SELECT truthd.time_zero_id, truthd.location_id, truthd.target_id, tblwr.lwr
        FROM {TruthData._meta.db_table} as truthd
               LEFT JOIN {TargetBinLwr._meta.db_table} as tblwr
                    ON truthd.target_id = tblwr.target_id
               LEFT JOIN {Target._meta.db_table} as t
                    ON tblwr.target_id = t.id
        WHERE t.project_id = %s
          AND ((truthd.value >= tblwr.lwr) OR ((truthd.value IS NULL) AND (tblwr.lwr IS NULL)))
          AND ((truthd.value < tblwr.upper) OR ((truthd.value IS NULL) AND (tblwr.upper IS NULL)))
        ORDER BY truthd.time_zero_id, truthd.location_id, truthd.target_id, tblwr.lwr
    """
>>>>>>> f2961bd2
    with connection.cursor() as cursor:
        cursor.execute(sql, (project.pk,))
        rows = cursor.fetchall()

    # build the dict
<<<<<<< HEAD
    tz_loc_targ_pks_to_templ_truth_vals = {}  # {timezero_pk: {location_pk: {target_id: bin_start_incl}}}
    for time_zero_id, loc_target_val_grouper in groupby(rows, key=lambda _: _[0]):
        loc_targ_pks_to_templ_truth = {}  # {location_pk: {target_id: bin_start_incl}}
        tz_loc_targ_pks_to_templ_truth_vals[time_zero_id] = loc_targ_pks_to_templ_truth
        for location_id, target_val_grouper in groupby(loc_target_val_grouper, key=lambda _: _[1]):
            target_pk_to_truth = {}  # {target_id: bin_start_incl}
            loc_targ_pks_to_templ_truth[location_id] = target_pk_to_truth
            for _, _, target_id, bin_start_incl in target_val_grouper:
                target_pk_to_truth[target_id] = bin_start_incl
=======
    tz_loc_targ_pks_to_true_bin_lwr = {}  # {timezero_pk: {location_pk: {target_id: true_bin_lwr}}}
    for time_zero_id, loc_target_val_grouper in groupby(rows, key=lambda _: _[0]):
        loc_targ_pks_to_truth_bin_start = {}  # {location_pk: {target_id: true_bin_lwr}}
        tz_loc_targ_pks_to_true_bin_lwr[time_zero_id] = loc_targ_pks_to_truth_bin_start
        for location_id, target_val_grouper in groupby(loc_target_val_grouper, key=lambda _: _[1]):
            target_pk_to_truth = {}  # {target_id: true_bin_lwr}
            loc_targ_pks_to_truth_bin_start[location_id] = target_pk_to_truth
            for _, _, target_id, true_bin_lwr in target_val_grouper:
                target_pk_to_truth[target_id] = true_bin_lwr
>>>>>>> f2961bd2

    return tz_loc_targ_pks_to_true_bin_lwr


<<<<<<< HEAD
def _ltpk_to_templ_bin_starts(project):
    """
    Returns project's template data as dict: [location_pk][target_pk] -> [bin_start_incl_1, ...]
    Each list is sorted by bin_start_incl. Only returns rows whose targets match non_date_targets().
    """
    targets = project.non_date_targets()
    template_data_qs = project.cdcdata_set \
        .filter(is_point_row=False,
                target__in=targets) \
        .order_by('location__id', 'target__id', 'bin_start_incl') \
        .values_list('location__id', 'target__id', 'bin_start_incl')

    # build the dict
    ltpk_to_templ_starts = {}  # {location_pk: {target_id: [bin_start_incl_1, ...]}}
    for location_id, target_val_grouper in groupby(template_data_qs, key=lambda _: _[0]):
        tpk_to_templ_starts = defaultdict(list)  # {target_id: [bin_start_incl_1, ...]}
        ltpk_to_templ_starts[location_id] = tpk_to_templ_starts
        for _, target_id, bin_start_incl in target_val_grouper:
            tpk_to_templ_starts[target_id].append(bin_start_incl)

    return ltpk_to_templ_starts


def _tzltpk_to_forec_bin_st_to_pred_val(forecast_model):
    """
    Returns forecast's prediction data as a dict that maps a bin_start_incl to a predicted value for a particular
    [timezero_pk][location_pk][target_pk]:

        [timezero_pk][location_pk][target_pk] -> {bin_start_incl_1: predicted_value_1, ...}
=======
def _targ_pk_to_bin_lwrs(project):
    """
    Returns project's lwr data as a dict: [target_pk] -> [lwr_1, ...]. Each list is sorted by lwr.
    Only returns rows whose targets match non_date_targets().
    """
    targets = project.non_date_targets()
    target_bin_lwr_qs = TargetBinLwr.objects \
        .filter(target__in=targets) \
        .order_by('target__id', 'lwr') \
        .values_list('target__id', 'lwr')

    # build the dict
    target_pk_to_bin_lwrs = {}  # {target_id: [bin_lwr_1, ...]}
    for target_id, lwr_grouper in groupby(target_bin_lwr_qs, key=lambda _: _[0]):
        target_pk_to_bin_lwrs[target_id] = [lwr for _, lwr in lwr_grouper]

    return target_pk_to_bin_lwrs


def _tz_loc_targ_pk_bin_lwr_to_pred_val(forecast_model):
    """
    Returns prediction data for all forecasts in forecast_model as a dict:

        [timezero_pk][location_pk][target_pk][bin_lwr] -> predicted_value
>>>>>>> f2961bd2

    Only returns rows whose targets match non_date_targets().
    """
    targets = forecast_model.project.non_date_targets()
    forecast_data_qs = BinLwrDistribution.objects \
        .filter(forecast__forecast_model=forecast_model,
                target__in=targets) \
        .order_by('forecast__time_zero__id', 'location__id', 'target__id') \
<<<<<<< HEAD
        .values_list('forecast__time_zero__id', 'location__id', 'target__id', 'bin_start_incl', 'value')

    # build the dict
    tzltpk_to_forec_st_to_pred_val = {}  # {timezero_pk: {location_pk: {target_id: {bin_start_incl_1: predicted_value_1, ...}}}}
    for time_zero_id, loc_target_val_grouper in groupby(forecast_data_qs, key=lambda _: _[0]):
        ltpk_to_forec_start_to_pred_val = {}  # {location_pk: {target_id: {bin_start_incl_1: predicted_value_1, ...}}}
        tzltpk_to_forec_st_to_pred_val[time_zero_id] = ltpk_to_forec_start_to_pred_val
        for location_id, target_val_grouper in groupby(loc_target_val_grouper, key=lambda _: _[1]):
            tpk_to_forec_start_to_pred_val = defaultdict(
                dict)  # {target_id: {bin_start_incl_1: predicted_value_1, ...}}
            ltpk_to_forec_start_to_pred_val[location_id] = tpk_to_forec_start_to_pred_val
            for _, _, target_id, bin_start_incl, pred_value in target_val_grouper:
                tpk_to_forec_start_to_pred_val[target_id][bin_start_incl] = pred_value
=======
        .values_list('forecast__time_zero__id', 'location__id', 'target__id', 'lwr', 'prob')

    # build the dict: {timezero_pk: {location_pk: {target_id: {bin_lwr_1: predicted_value_1, ...}}}}:
    tzltpk_to_forec_st_to_pred_val = {}
    for time_zero_id, loc_target_val_grouper in groupby(forecast_data_qs, key=lambda _: _[0]):
        ltpk_to_forec_start_to_pred_val = {}  # {location_pk: {target_id: {bin_lwr_1: predicted_value_1, ...}}}
        tzltpk_to_forec_st_to_pred_val[time_zero_id] = ltpk_to_forec_start_to_pred_val
        for location_id, target_val_grouper in groupby(loc_target_val_grouper, key=lambda _: _[1]):
            # {target_id: {bin_lwr_1: predicted_value_1, ...}}:
            tpk_to_forec_start_to_pred_val = defaultdict(dict)
            ltpk_to_forec_start_to_pred_val[location_id] = tpk_to_forec_start_to_pred_val
            for _, _, target_id, bin_lwr, pred_value in target_val_grouper:
                tpk_to_forec_start_to_pred_val[target_id][bin_lwr] = pred_value
>>>>>>> f2961bd2

    return tzltpk_to_forec_st_to_pred_val<|MERGE_RESOLUTION|>--- conflicted
+++ resolved
@@ -32,17 +32,6 @@
     # note that the granularity is poor - there are multiple possible errors related to a particular 3-tuple
     tz_loc_targ_pks_to_error_count = defaultdict(int)  # helps eliminate duplicate warnings
 
-<<<<<<< HEAD
-    # cache the three necessary bins and values - template, truth, and forecasts
-    # 1/3 template: [location_pk][target_pk] -> [bin_start_incl_1, ...]:
-    ltpk_to_templ_bin_starts = _ltpk_to_templ_bin_starts(forecast_model.project)
-
-    # 2/3 truth: [timezero_pk][location_pk][target_pk] -> bin_start_incl:
-    tzltpk_to_truth_bin_start = _tzltpk_to_truth_bin_start(forecast_model.project)
-
-    # 3/3 forecast: [timezero_pk][location_pk][target_pk] -> {bin_start_incl_1: predicted_value_1, ...}:
-    tzltpk_to_forec_bin_st_to_pred_val = _tzltpk_to_forec_bin_st_to_pred_val(forecast_model)
-=======
     # cache the three necessary bins and values - lwrs, truth, and forecasts
     # 1/3 binlwrs: [target_pk] -> [lwr_1, ...]:
     targ_pk_to_bin_lwrs = _targ_pk_to_bin_lwrs(forecast_model.project)
@@ -52,7 +41,6 @@
 
     # 3/3 forecast: [timezero_pk][location_pk][target_pk][bin_lwr] -> predicted_value:
     tz_loc_targ_pk_bin_lwr_to_pred_val = _tz_loc_targ_pk_bin_lwr_to_pred_val(forecast_model)
->>>>>>> f2961bd2
 
     # it is convenient to iterate over truths to get all timezero/location/target combinations. this will omit forecasts
     # with no truth, but that's OK b/c without truth, a forecast makes no contribution to the score. we use direct SQL
@@ -61,11 +49,7 @@
             _truth_data_pks_for_forecast_model(forecast_model):
         # get binlwrs for this forecast
         try:
-<<<<<<< HEAD
-            templ_bin_starts = ltpk_to_templ_bin_starts[location_pk][target_pk]
-=======
             bin_lwrs = targ_pk_to_bin_lwrs[target_pk]
->>>>>>> f2961bd2
         except KeyError:
             error_key = (time_zero_pk, location_pk, target_pk)
             tz_loc_targ_pks_to_error_count[error_key] += 1
@@ -73,14 +57,8 @@
 
         # get and validate truth for this forecast
         try:
-<<<<<<< HEAD
-            true_bin_start = tzltpk_to_truth_bin_start[time_zero_pk][location_pk][target_pk]
-            # NB: non-deterministic for (None, None) true bin keys!:
-            true_bin_idx = templ_bin_starts.index(true_bin_start)
-=======
             true_bin_lwr = tz_loc_targ_pk_to_true_bin_lwr[time_zero_pk][location_pk][target_pk]
             true_bin_idx = bin_lwrs.index(true_bin_lwr)  # NB: non-deterministic for (None, None) true bin keys!
->>>>>>> f2961bd2
         except (KeyError, ValueError):
             error_key = (time_zero_pk, location_pk, target_pk)
             tz_loc_targ_pks_to_error_count[error_key] += 1
@@ -88,21 +66,12 @@
 
         # get forecast bins and predicted values for this forecast
         try:
-<<<<<<< HEAD
-            forec_bin_st_to_pred_val = tzltpk_to_forec_bin_st_to_pred_val[time_zero_pk][location_pk][target_pk]
-=======
             bin_lwr_to_pred_val = tz_loc_targ_pk_bin_lwr_to_pred_val[time_zero_pk][location_pk][target_pk]
->>>>>>> f2961bd2
         except KeyError:
             error_key = (time_zero_pk, location_pk, target_pk)
             tz_loc_targ_pks_to_error_count[error_key] += 1
             continue  # skip this forecast's contribution to the score
 
-<<<<<<< HEAD
-        # dispatch to scoring function
-        save_score_fcn(score, forecast_pk, location_pk, target_pk, truth_value, templ_bin_starts,
-                       forec_bin_st_to_pred_val, true_bin_start, true_bin_idx, **kwargs)
-=======
         # dispatch to scoring function if we have any predicted values to work with
         if bin_lwr_to_pred_val:
             score_value = save_score_fcn(score, forecast_pk, location_pk, target_pk, truth_value, bin_lwrs,
@@ -111,7 +80,6 @@
 
     # insert the ScoreValues!
     _insert_score_values(score_values)
->>>>>>> f2961bd2
 
     # print errors
     for (timezero_pk, location_pk, target_pk) in sorted(tz_loc_targ_pks_to_error_count.keys()):
@@ -169,34 +137,6 @@
 #
 # ---- predictive distribution (aka 'bin') lookup functions ----
 #
-<<<<<<< HEAD
-# notes:
-# - all of these return nested dicts mapping [timezero_pk][location_pk][target_pk] -> something related to the
-#   distribution, either a tuple, list, or a dict
-# - the naming convention is to start each function with the prefix '_tzltpk_to_', which reads as:
-#   '_timezero_pk_location_pk_target_pk_to_'
-# - we sometimes refer to a bin_start_incl as a 'bin key'
-#
-
-def _tzltpk_to_truth_bin_start(project):
-    """
-    Returns project's truth data merged with the template: [timezero_pk][location_pk][target_pk] -> true_bin_start_incl
-    We need the template to get bin_start_incl and bin_end_notincl for the truth.
-    """
-    sql = """
-        SELECT truthd.time_zero_id, truthd.location_id, truthd.target_id, templd.bin_start_incl
-        FROM {truthdata_table_name} as truthd
-               LEFT JOIN {templatedata_table_name} as templd
-                         ON truthd.location_id = templd.location_id
-                           AND truthd.target_id = templd.target_id
-        WHERE templd.project_id = %s
-          AND NOT templd.is_point_row
-          AND ((truthd.value >= templd.bin_start_incl) OR ((truthd.value IS NULL) AND (templd.bin_start_incl IS NULL)))
-          AND ((truthd.value < templd.bin_end_notincl) OR ((truthd.value IS NULL) AND (templd.bin_end_notincl IS NULL)))
-        ORDER BY truthd.time_zero_id, truthd.location_id, truthd.target_id, templd.bin_start_incl
-    """.format(truthdata_table_name=TruthData._meta.db_table,
-               templatedata_table_name=ProjectTemplateData._meta.db_table)
-=======
 
 def _tz_loc_targ_pk_to_true_bin_lwr(project):
     """
@@ -218,23 +158,11 @@
           AND ((truthd.value < tblwr.upper) OR ((truthd.value IS NULL) AND (tblwr.upper IS NULL)))
         ORDER BY truthd.time_zero_id, truthd.location_id, truthd.target_id, tblwr.lwr
     """
->>>>>>> f2961bd2
     with connection.cursor() as cursor:
         cursor.execute(sql, (project.pk,))
         rows = cursor.fetchall()
 
     # build the dict
-<<<<<<< HEAD
-    tz_loc_targ_pks_to_templ_truth_vals = {}  # {timezero_pk: {location_pk: {target_id: bin_start_incl}}}
-    for time_zero_id, loc_target_val_grouper in groupby(rows, key=lambda _: _[0]):
-        loc_targ_pks_to_templ_truth = {}  # {location_pk: {target_id: bin_start_incl}}
-        tz_loc_targ_pks_to_templ_truth_vals[time_zero_id] = loc_targ_pks_to_templ_truth
-        for location_id, target_val_grouper in groupby(loc_target_val_grouper, key=lambda _: _[1]):
-            target_pk_to_truth = {}  # {target_id: bin_start_incl}
-            loc_targ_pks_to_templ_truth[location_id] = target_pk_to_truth
-            for _, _, target_id, bin_start_incl in target_val_grouper:
-                target_pk_to_truth[target_id] = bin_start_incl
-=======
     tz_loc_targ_pks_to_true_bin_lwr = {}  # {timezero_pk: {location_pk: {target_id: true_bin_lwr}}}
     for time_zero_id, loc_target_val_grouper in groupby(rows, key=lambda _: _[0]):
         loc_targ_pks_to_truth_bin_start = {}  # {location_pk: {target_id: true_bin_lwr}}
@@ -244,42 +172,10 @@
             loc_targ_pks_to_truth_bin_start[location_id] = target_pk_to_truth
             for _, _, target_id, true_bin_lwr in target_val_grouper:
                 target_pk_to_truth[target_id] = true_bin_lwr
->>>>>>> f2961bd2
 
     return tz_loc_targ_pks_to_true_bin_lwr
 
 
-<<<<<<< HEAD
-def _ltpk_to_templ_bin_starts(project):
-    """
-    Returns project's template data as dict: [location_pk][target_pk] -> [bin_start_incl_1, ...]
-    Each list is sorted by bin_start_incl. Only returns rows whose targets match non_date_targets().
-    """
-    targets = project.non_date_targets()
-    template_data_qs = project.cdcdata_set \
-        .filter(is_point_row=False,
-                target__in=targets) \
-        .order_by('location__id', 'target__id', 'bin_start_incl') \
-        .values_list('location__id', 'target__id', 'bin_start_incl')
-
-    # build the dict
-    ltpk_to_templ_starts = {}  # {location_pk: {target_id: [bin_start_incl_1, ...]}}
-    for location_id, target_val_grouper in groupby(template_data_qs, key=lambda _: _[0]):
-        tpk_to_templ_starts = defaultdict(list)  # {target_id: [bin_start_incl_1, ...]}
-        ltpk_to_templ_starts[location_id] = tpk_to_templ_starts
-        for _, target_id, bin_start_incl in target_val_grouper:
-            tpk_to_templ_starts[target_id].append(bin_start_incl)
-
-    return ltpk_to_templ_starts
-
-
-def _tzltpk_to_forec_bin_st_to_pred_val(forecast_model):
-    """
-    Returns forecast's prediction data as a dict that maps a bin_start_incl to a predicted value for a particular
-    [timezero_pk][location_pk][target_pk]:
-
-        [timezero_pk][location_pk][target_pk] -> {bin_start_incl_1: predicted_value_1, ...}
-=======
 def _targ_pk_to_bin_lwrs(project):
     """
     Returns project's lwr data as a dict: [target_pk] -> [lwr_1, ...]. Each list is sorted by lwr.
@@ -304,7 +200,6 @@
     Returns prediction data for all forecasts in forecast_model as a dict:
 
         [timezero_pk][location_pk][target_pk][bin_lwr] -> predicted_value
->>>>>>> f2961bd2
 
     Only returns rows whose targets match non_date_targets().
     """
@@ -313,21 +208,6 @@
         .filter(forecast__forecast_model=forecast_model,
                 target__in=targets) \
         .order_by('forecast__time_zero__id', 'location__id', 'target__id') \
-<<<<<<< HEAD
-        .values_list('forecast__time_zero__id', 'location__id', 'target__id', 'bin_start_incl', 'value')
-
-    # build the dict
-    tzltpk_to_forec_st_to_pred_val = {}  # {timezero_pk: {location_pk: {target_id: {bin_start_incl_1: predicted_value_1, ...}}}}
-    for time_zero_id, loc_target_val_grouper in groupby(forecast_data_qs, key=lambda _: _[0]):
-        ltpk_to_forec_start_to_pred_val = {}  # {location_pk: {target_id: {bin_start_incl_1: predicted_value_1, ...}}}
-        tzltpk_to_forec_st_to_pred_val[time_zero_id] = ltpk_to_forec_start_to_pred_val
-        for location_id, target_val_grouper in groupby(loc_target_val_grouper, key=lambda _: _[1]):
-            tpk_to_forec_start_to_pred_val = defaultdict(
-                dict)  # {target_id: {bin_start_incl_1: predicted_value_1, ...}}
-            ltpk_to_forec_start_to_pred_val[location_id] = tpk_to_forec_start_to_pred_val
-            for _, _, target_id, bin_start_incl, pred_value in target_val_grouper:
-                tpk_to_forec_start_to_pred_val[target_id][bin_start_incl] = pred_value
-=======
         .values_list('forecast__time_zero__id', 'location__id', 'target__id', 'lwr', 'prob')
 
     # build the dict: {timezero_pk: {location_pk: {target_id: {bin_lwr_1: predicted_value_1, ...}}}}:
@@ -341,6 +221,5 @@
             ltpk_to_forec_start_to_pred_val[location_id] = tpk_to_forec_start_to_pred_val
             for _, _, target_id, bin_lwr, pred_value in target_val_grouper:
                 tpk_to_forec_start_to_pred_val[target_id][bin_lwr] = pred_value
->>>>>>> f2961bd2
 
     return tzltpk_to_forec_st_to_pred_val