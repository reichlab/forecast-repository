import csv
import datetime
import io
import logging
import math
from collections import defaultdict
from pathlib import Path

from django.test import TestCase

from forecast_app.api_views import _write_csv_score_data_for_project
from forecast_app.models import Project, TimeZero, Location, Target, TruthData
from forecast_app.models.forecast_model import ForecastModel
from forecast_app.models.project import TargetBinLwr
from forecast_app.models.score import Score, ScoreValue
<<<<<<< HEAD
from forecast_app.scores.bin_utils import _tzltpk_to_truth_bin_start, _ltpk_to_templ_bin_starts, \
    _tzltpk_to_forec_bin_st_to_pred_val
=======
from forecast_app.scores.bin_utils import _tz_loc_targ_pk_to_true_bin_lwr, _targ_pk_to_bin_lwrs, \
    _tz_loc_targ_pk_bin_lwr_to_pred_val
>>>>>>> f2961bd2
from forecast_app.scores.calc_error import _timezero_loc_target_pks_to_truth_values
from forecast_app.scores.calc_log import LOG_SINGLE_BIN_NEGATIVE_INFINITY
from forecast_app.scores.definitions import SCORE_ABBREV_TO_NAME_AND_DESCR
from utils.cdc import load_cdc_csv_forecast_file
from utils.make_cdc_flu_contests_project import make_cdc_locations_and_targets
from utils.make_thai_moph_project import create_thai_locations_and_targets


logging.getLogger().setLevel(logging.ERROR)


class ScoresTestCase(TestCase):
    """
    """


    @classmethod
    def setUpTestData(cls):
        cls.project = Project.objects.create()
        make_cdc_locations_and_targets(cls.project)

        # load truth only for the TimeZero in truths-2016-2017-reichlab.csv we're testing against
        cls.time_zero = TimeZero.objects.create(project=cls.project, timezero_date=datetime.date(2017, 1, 1),
                                                is_season_start=True, season_name='season1')
        cls.project.load_truth_data(Path('utils/ensemble-truth-table-script/truths-2016-2017-reichlab.csv'))

        # use default abbreviation (""):
        cls.forecast_model = ForecastModel.objects.create(project=cls.project, name='test model')
        load_cdc_csv_forecast_file(cls.forecast_model, Path('forecast_app/tests/EW1-KoTsarima-2017-01-17-small.csv'),
                                   cls.time_zero)


    def test_score_creation(self):
        Score.ensure_all_scores_exist()

        # test creation of the current Scores/types
        self.assertEqual(5, Score.objects.count())
        self.assertEqual(set(SCORE_ABBREV_TO_NAME_AND_DESCR),
                         set([score.abbreviation for score in Score.objects.all()]))


    #
    # test 'abs_error'
    #

    def test_absolute_error_score(self):
        Score.ensure_all_scores_exist()

        # sanity-test 'abs_error'
        abs_error_score = Score.objects.filter(abbreviation='abs_error').first()
        abs_error_score.update_score_for_model(self.forecast_model)

        # test creation of a ScoreLastUpdate entry. we don't test score_last_update.updated_at
        score_last_update = abs_error_score.last_update_for_forecast_model(self.forecast_model)
        self.assertIsNotNone(score_last_update)

        # test score values
        with open('forecast_app/tests/scores/EW1-KoTsarima-2017-01-17_exp-abs-errors.csv', 'r') as fp:
            # Location,Target,predicted_value,truth_value,abs_err,log_single_bin,log_multi_bin
            csv_reader = csv.reader(fp, delimiter=',')
            next(csv_reader)  # skip header
            exp_rows = sorted([(i[0], i[1], i[4]) for i in csv_reader])  # Location, Target, abs_err

            # convert actual rows from IDs into strings for readability
            act_rows = sorted(abs_error_score.values.values_list('location__name', 'target__name', 'value'))
            for exp_row, act_row in zip(exp_rows, act_rows):
                self.assertEqual(exp_row[0], act_row[0])  # location name
                self.assertEqual(exp_row[1], act_row[1])  # target name
                self.assertAlmostEqual(float(exp_row[2]), act_row[2])  # value


    #
    # test 'log_single_bin' and 'log_multi_bin'
    #

    def test_log_single_bin_score(self):
        Score.ensure_all_scores_exist()

        log_single_bin_score = Score.objects.filter(abbreviation='log_single_bin').first()
        self.assertIsNotNone(log_single_bin_score)

        # creation of a ScoreLastUpdate entry is tested above

        project2, forecast_model2, forecast2, time_zero2 = _make_cdc_log_score_project()

        # truth from truths-2016-2017-reichlab-small.csv: 20161030, US National, 1 wk ahead -> 1.55838
        # -> corresponding bin in 20161030-KoTstable-20161114-small.cdc.csv:
        #    US National,1 wk ahead,Bin,percent,1.5,1.6,0.20253796115633  # where 1.5 <= 1.55838 < 1.6
        # expected score is therefore: math.log(0.20253796115633) = -1.596827947504047

        # calculate the score and test results
        log_single_bin_score.update_score_for_model(forecast_model2)
        # only one location + target in the forecast -> only one bin:
        self.assertEqual(1, log_single_bin_score.values.count())

        score_value = log_single_bin_score.values.first()
        self.assertEqual('US National', score_value.location.name)
        self.assertEqual('1 wk ahead', score_value.target.name)
        self.assertAlmostEqual(math.log(0.20253796115633), score_value.value)

        # test when truth falls exactly on Bin_end_notincl
        truth_data = project2.truth_data_qs().filter(location__name='US National', target__name='1 wk ahead').first()
        # this takes us to the next bin:
        #   US National,1 wk ahead,Bin,percent,1.6,1.7,0.0770752152650201
        #   -> math.log(0.0770752152650201) = -2.562973512284597
        truth_data.value = 1.6
        truth_data.save()

        log_single_bin_score.update_score_for_model(forecast_model2)
        score_value = log_single_bin_score.values.first()
        self.assertAlmostEqual(math.log(0.0770752152650201), score_value.value)

        # test when truth falls exactly on Bin_start_incl
        truth_data = project2.truth_data_qs().filter(location__name='US National', target__name='1 wk ahead').first()
        truth_data.value = 1.5  # 1.5 -> same bin: US National,1 wk ahead,Bin,percent,1.5,1.6,0.20253796115633
        truth_data.save()

        log_single_bin_score.update_score_for_model(forecast_model2)
        score_value = log_single_bin_score.values.first()
        self.assertAlmostEqual(math.log(0.20253796115633), score_value.value)

        # test "clip Math.log(0) to -999 instead of its real value (-Infinity)". do so by changing this bin to have a
        # value of zero: US National,1 wk ahead,Bin,percent,1.6,1.7,0.0770752152650201
        binlwr_dist = forecast2.binlwr_distribution_qs() \
            .filter(location__name='US National', target__name='1 wk ahead', lwr=1.6) \
            .first()
        binlwr_dist.lwr = 0
        binlwr_dist.save()

        truth_data = project2.truth_data_qs().filter(location__name='US National', target__name='1 wk ahead').first()
        truth_data.value = 1.65  # 1.65 -> bin: US National,1 wk ahead,Bin,percent,1.6,1.7,0  # NB: value is now 0
        truth_data.save()

        log_single_bin_score.update_score_for_model(forecast_model2)
        score_value = log_single_bin_score.values.first()
        self.assertAlmostEqual(LOG_SINGLE_BIN_NEGATIVE_INFINITY, score_value.value)


    def test_log_multi_bin_score_missing_rows(self):
        # exposes the bug: [Bin-oriented scores do not account for missing zero-value bin rows](https://github.com/reichlab/forecast-repository/issues/123)
        Score.ensure_all_scores_exist()
        log_multi_bin_score = Score.objects.filter(abbreviation='log_multi_bin').first()

        project2, forecast_model2, forecast2, time_zero2 = _make_cdc_log_score_project()

        # delete the last forecast bin row that's within the window of 5, which should change the calculation. the row:
        #   US National	1 wk ahead	Bin	percent	2	2.1	0.0196988816334531
        # the row after it is:
        #   US National	1 wk ahead	Bin	percent	2.1	2.2	0.000162775167244309
        forecast2.binlwr_distribution_qs() \
            .filter(location__name='US National', target__name='1 wk ahead', lwr=2.0) \
            .first() \
            .delete()

        # update and get the one ScoreValue (only one location + target in the forecast)
        log_multi_bin_score.update_score_for_model(forecast_model2)
        score_value = log_multi_bin_score.values.first()

        # 5 predictions above + prediction for truth + 5 below.
        # 0 is correct - from the template - but the bug is that it uses 0.000162775167244309 instead
        bin_value_sum = 0.007070248 + 0.046217761 + 0.135104139 + 0.196651291 + 0.239931096 + \
                        0.202537961 + \
                        0.077075215 + 0.019657804 + 0.028873246 + 0.003120724 + 0
        # AssertionError: -0.04474688998028026 != -0.024355842680506955 within 7 places
        self.assertAlmostEqual(math.log(bin_value_sum), score_value.value)


    def test_drive_refactor_to_template_oriented_solution(self):
        # drive data structures needed for new score algorithm
        Score.ensure_all_scores_exist()

        project2, forecast_model2, forecast2, time_zero2 = _make_cdc_log_score_project()
        loc_us_nat = project2.locations.filter(name='US National').first()
<<<<<<< HEAD
        target_1wk = project2.targets.filter(name='1 wk ahead').first()

        # get _tzltpk_to_truth_bin_start() - needed here, but tested more thoroughly below
        tzltpk_to_truth_starts = _tzltpk_to_truth_bin_start(project2)
        self.assertEqual(tzltpk_to_truth_starts,
                         {time_zero2.pk: {loc_us_nat.pk: {target_1wk.pk: 1.5}}})

        # test _ltpk_to_templ_bin_starts()
        ltpk_to_templ_bin_starts = _ltpk_to_templ_bin_starts(project2)
        act_templ_bin_starts = ltpk_to_templ_bin_starts[loc_us_nat.pk][target_1wk.pk]
        self.assertEqual(131, len(act_templ_bin_starts))
        self.assertEqual(0, act_templ_bin_starts[0])
        self.assertEqual(1.5, act_templ_bin_starts[15])
        self.assertEqual(13, act_templ_bin_starts[-1])

        # test _tzltpk_to_forec_bin_st_to_pred_val()
        tzltpk_to_forec_bin_st_to_pred_val = _tzltpk_to_forec_bin_st_to_pred_val(forecast_model2)
        # {0.0: 1.39332920335022e-07, ...}:
        act_forec_st_to_pred_val = tzltpk_to_forec_bin_st_to_pred_val[time_zero2.pk][loc_us_nat.pk][target_1wk.pk]
        self.assertEqual(131, len(act_forec_st_to_pred_val))  # same - no missing zero-value bins in this forecast
        self.assertEqual(1.39332920335022e-07, act_forec_st_to_pred_val[0])
        self.assertEqual(0.20253796115633, act_forec_st_to_pred_val[1.5])
        self.assertEqual(1.39332920335022e-07, act_forec_st_to_pred_val[13])

        # get the true bin 'key' bin_start_incl from tzltpk_to_truth_starts
        truth_start_val = tzltpk_to_truth_starts[time_zero2.pk][loc_us_nat.pk][target_1wk.pk]  # 1.5
        ltpk_to_templ_bin_starts = act_templ_bin_starts
        forec_st_to_pred_val = act_forec_st_to_pred_val

        # implement _calculate_pit_score_values(). get all the bin rows up to truth
        true_bin_idx = ltpk_to_templ_bin_starts.index(truth_start_val)
        template_bin_keys_pre_truth = ltpk_to_templ_bin_starts[:true_bin_idx]  # excluding true bin
        pred_vals_pre_truth = [forec_st_to_pred_val[key] for key in template_bin_keys_pre_truth]
        pred_vals_pre_truth_sum = sum(pred_vals_pre_truth)
        pred_val_true_bin = forec_st_to_pred_val[truth_start_val]
=======
        target_name_to_pk = {target.name: target.pk for target in project2.targets.all()}

        # get _tz_loc_targ_pk_to_true_bin_lwr() - needed here, but tested more thoroughly below
        tz_loc_targ_pk_to_true_bin_lwr = _tz_loc_targ_pk_to_true_bin_lwr(project2)
        self.assertEqual(tz_loc_targ_pk_to_true_bin_lwr,
                         {time_zero2.pk: {loc_us_nat.pk: {target_name_to_pk['1 wk ahead']: 1.5,
                                                          target_name_to_pk['2 wk ahead']: 1.6,
                                                          target_name_to_pk['3 wk ahead']: 1.9,
                                                          target_name_to_pk['4 wk ahead']: 1.8,
                                                          target_name_to_pk['Season peak percentage']: 5.0}}})

        # test _targ_pk_to_bin_lwrs()
        targ_pk_to_bin_lwrs = _targ_pk_to_bin_lwrs(project2)
        act_bin_lwrs = targ_pk_to_bin_lwrs[target_name_to_pk['1 wk ahead']]
        self.assertEqual(131, len(act_bin_lwrs))
        self.assertEqual(0, act_bin_lwrs[0])
        self.assertEqual(1.5, act_bin_lwrs[15])
        self.assertEqual(13, act_bin_lwrs[-1])

        # test _tz_loc_targ_pk_bin_lwr_to_pred_val()
        tzltpk_bin_lwr_to_pred_val = _tz_loc_targ_pk_bin_lwr_to_pred_val(forecast_model2)
        act_bin_lwr_to_pred_val = \
            tzltpk_bin_lwr_to_pred_val[time_zero2.pk][loc_us_nat.pk][target_name_to_pk['1 wk ahead']]
        self.assertEqual(131, len(act_bin_lwr_to_pred_val))  # same - no missing zero-value bins in this forecast
        self.assertEqual(1.39332920335022e-07, act_bin_lwr_to_pred_val[0])
        self.assertEqual(0.20253796115633, act_bin_lwr_to_pred_val[1.5])
        self.assertEqual(1.39332920335022e-07, act_bin_lwr_to_pred_val[13])

        # get the true bin 'key' bin_start_incl from tz_loc_targ_pk_to_true_bin_lwr
        true_bin_lwr = tz_loc_targ_pk_to_true_bin_lwr[time_zero2.pk][loc_us_nat.pk][
            target_name_to_pk['1 wk ahead']]  # 1.5
        targ_pk_to_bin_lwrs = act_bin_lwrs
        forec_st_to_pred_val = act_bin_lwr_to_pred_val

        # implement _calculate_pit_score_values(). get all the bin rows up to truth
        true_bin_idx = targ_pk_to_bin_lwrs.index(true_bin_lwr)
        template_bin_keys_pre_truth = targ_pk_to_bin_lwrs[:true_bin_idx]  # excluding true bin
        pred_vals_pre_truth = [forec_st_to_pred_val[key] for key in template_bin_keys_pre_truth]
        pred_vals_pre_truth_sum = sum(pred_vals_pre_truth)
        pred_val_true_bin = forec_st_to_pred_val[true_bin_lwr]
>>>>>>> f2961bd2
        pit_score_value = ((pred_vals_pre_truth_sum * 2) + pred_val_true_bin) / 2
        self.assertAlmostEqual(0.7406917921528041, pit_score_value)

        # implement _calc_log_bin_score_values(). get 5 bin rows on each side of truth, handling start and end
        # boundaries
        num_bins_one_side = 5
<<<<<<< HEAD
        true_bin_idx = ltpk_to_templ_bin_starts.index(truth_start_val)
        start_idx = max(0, true_bin_idx - num_bins_one_side)  # max() in case goes before first bin
        end_idx = true_bin_idx + num_bins_one_side + 1  # don't care if it's after the last bin - slice ignores
        template_bin_keys_both_windows = ltpk_to_templ_bin_starts[start_idx:end_idx]  # todo xx incl!?
=======
        true_bin_idx = targ_pk_to_bin_lwrs.index(true_bin_lwr)
        start_idx = max(0, true_bin_idx - num_bins_one_side)  # max() in case goes before first bin
        end_idx = true_bin_idx + num_bins_one_side + 1  # don't care if it's after the last bin - slice ignores
        template_bin_keys_both_windows = targ_pk_to_bin_lwrs[start_idx:end_idx]  # todo xx incl!?
>>>>>>> f2961bd2
        pred_vals_both_windows = [forec_st_to_pred_val[key] for key in template_bin_keys_both_windows]
        pred_vals_both_windows_sum = sum(pred_vals_both_windows)
        # todo xx LOG_SINGLE_BIN_NEGATIVE_INFINITY, true_value is None, ...:
        log_multi_bin_score_value = math.log(pred_vals_both_windows_sum)
        self.assertAlmostEqual(-0.024355842680506955, log_multi_bin_score_value)


    def test_log_multi_bin_score(self):
        # see log-score-multi-bin-hand-calc.xlsx for expected values for the cases
        Score.ensure_all_scores_exist()

        log_multi_bin_score = Score.objects.filter(abbreviation='log_multi_bin').first()
        self.assertIsNotNone(log_multi_bin_score)

        project2, forecast_model2, forecast2, time_zero2 = _make_cdc_log_score_project()

        # case 1: calculate the score and test results using actual truth:
        #   20161030,US National,1 wk ahead,1.55838  ->  bin: US National,1 wk ahead,Bin,percent,1.5,1.6,0.20253796115633
        log_multi_bin_score.update_score_for_model(forecast_model2)
        # only one location + target in the forecast -> only one bin:
        self.assertEqual(1, log_multi_bin_score.values.count())

        score_value = log_multi_bin_score.values.first()
        self.assertEqual('US National', score_value.location.name)
        self.assertEqual('1 wk ahead', score_value.target.name)
        # 5 predictions above + prediction for truth + 5 below:
        bin_value_sum = 0.007070248 + 0.046217761 + 0.135104139 + 0.196651291 + 0.239931096 + \
                        0.202537961 + \
                        0.077075215 + 0.019657804 + 0.028873246 + 0.003120724 + 0.019698882
        self.assertAlmostEqual(math.log(bin_value_sum), score_value.value)

        # case 2a:
        truth_data = project2.truth_data_qs().filter(location__name='US National', target__name='1 wk ahead').first()
        truth_data.value = 0  # -> bin: US National,1 wk ahead,Bin,percent,0,0.1,1.39332920335022e-07
        truth_data.save()

        log_multi_bin_score.update_score_for_model(forecast_model2)
        one_pt_3e07 = 1.39332920335022e-07
        bin_value_sum = 0 + \
                        one_pt_3e07 + \
                        one_pt_3e07 + one_pt_3e07 + one_pt_3e07 + 4.17998761005067e-07 + 1.81132796435529e-06
        self.assertAlmostEqual(math.log(bin_value_sum), log_multi_bin_score.values.first().value)

        # case 2b:
        truth_data = project2.truth_data_qs().filter(location__name='US National', target__name='1 wk ahead').first()
        truth_data.value = 0.1  # -> US National,1 wk ahead,Bin,percent,0.1,0.2,1.39332920335022e-07
        truth_data.save()

        log_multi_bin_score.update_score_for_model(forecast_model2)
        bin_value_sum = one_pt_3e07 + \
                        one_pt_3e07 + \
                        one_pt_3e07 + one_pt_3e07 + 4.17998761005067e-07 + 1.81132796435529e-06 + 7.52397769809119e-06
        self.assertAlmostEqual(math.log(bin_value_sum), log_multi_bin_score.values.first().value)

        # case 3a:
        truth_data = project2.truth_data_qs().filter(location__name='US National', target__name='1 wk ahead').first()
        truth_data.value = 13  # -> US National,1 wk ahead,Bin,percent,13,100,1.39332920335022e-07
        truth_data.save()

        log_multi_bin_score.update_score_for_model(forecast_model2)
        bin_value_sum = one_pt_3e07 + one_pt_3e07 + one_pt_3e07 + one_pt_3e07 + one_pt_3e07 + \
                        one_pt_3e07 + \
                        0
        self.assertAlmostEqual(math.log(bin_value_sum), log_multi_bin_score.values.first().value)

        # case 3b:
        truth_data = project2.truth_data_qs().filter(location__name='US National', target__name='1 wk ahead').first()
        truth_data.value = 12.95  # -> US National,1 wk ahead,Bin,percent,12.9,13,1.39332920335022e-07
        truth_data.save()

        log_multi_bin_score.update_score_for_model(forecast_model2)
        bin_value_sum = one_pt_3e07 + one_pt_3e07 + one_pt_3e07 + one_pt_3e07 + one_pt_3e07 + \
                        one_pt_3e07 + \
                        one_pt_3e07
        self.assertAlmostEqual(math.log(bin_value_sum), log_multi_bin_score.values.first().value)


    def test_log_multi_bin_score_truth_none_cases(self):
        Score.ensure_all_scores_exist()

        project2, forecast_model2, forecast2, time_zero2 = _make_cdc_log_score_project()

        # case: truth = None, but no forecast bin start/end that's None -> no matching bin -> use zero for predicted
        # value (rather than not generating a ScoreValue at all). this test also tests the
<<<<<<< HEAD
        # LOG_SINGLE_BIN_NEGATIVE_INFINITY case. requires template start and ends be None as well, or won't match
        # _tzltpk_to_truth_bin_start() query
=======
        # LOG_SINGLE_BIN_NEGATIVE_INFINITY case
>>>>>>> f2961bd2
        truth_data = project2.truth_data_qs().filter(location__name='US National', target__name='1 wk ahead').first()
        truth_data.value = None  # -> no matching bin
        truth_data.save()

        target_1wk = project2.targets.filter(name='1 wk ahead').first()
        target_binlwr = target_1wk.binlwrs.filter(lwr=0).first()
        target_binlwr.lwr = None
        target_binlwr.upper = None
        target_binlwr.save()

        log_multi_bin_score = Score.objects.filter(abbreviation='log_multi_bin').first()
        log_multi_bin_score.update_score_for_model(forecast_model2)
        score_value = log_multi_bin_score.values.first()
        self.assertIsNotNone(score_value)
        self.assertAlmostEqual(LOG_SINGLE_BIN_NEGATIVE_INFINITY, score_value.value)

        # case: truth = None, with a matching forecast bin start/end that's None. we'll change the first bin row:
        #   US National,1 wk ahead,Bin,percent,None,0.1,1.39332920335022e-07  # set start = None
        # NB: in this case, the score should degenerate to the num_bins_one_side=0 'Log score (single bin)' calculation
        binlwr_dist = forecast2.binlwr_distribution_qs() \
            .filter(location__name='US National', target__name='1 wk ahead', lwr=0) \
            .first()
        binlwr_dist.lwr = None
        binlwr_dist.save()

        log_multi_bin_score.update_score_for_model(forecast_model2)

        one_pt_3e07 = 1.39332920335022e-07
        score_value = log_multi_bin_score.values.first()
        self.assertIsNotNone(score_value)
        self.assertAlmostEqual(math.log(one_pt_3e07), score_value.value)


    def test_log_multi_bin_score_large_case(self):
        Score.ensure_all_scores_exist()

        # a larger case with more than one loc+target
        project2 = Project.objects.create()
        time_zero2 = TimeZero.objects.create(project=project2, timezero_date=datetime.date(2017, 1, 1))
        make_cdc_locations_and_targets(project2)

        forecast_model2 = ForecastModel.objects.create(project=project2)
        load_cdc_csv_forecast_file(forecast_model2,
                                   Path('forecast_app/tests/model_error/ensemble/EW1-KoTstable-2017-01-17.csv'),
                                   time_zero2)

        project2.load_truth_data(Path('forecast_app/tests/truth_data/truths-ok.csv'))

        # test the scores - only ones with truth are created. see log-score-multi-bin-hand-calc.xlsx for how expected
        # values were verified
        log_multi_bin_score = Score.objects.filter(abbreviation='log_multi_bin').first()
        log_multi_bin_score.update_score_for_model(forecast_model2)

        # check two targets from different distributions
        # '1 wk ahead': truth = 0.73102
        two_pt_83e07 = 2.83662889964352e-07
        bin_value_sum = two_pt_83e07 + two_pt_83e07 + two_pt_83e07 + two_pt_83e07 + two_pt_83e07 + \
                        two_pt_83e07 + \
                        8.50988669893058e-07 + 1.13465155985741e-06 + 1.98564022975047e-06 + 1.10628527086097e-05 + 1.24811671584315e-05
        score_value = ScoreValue.objects.filter(score=log_multi_bin_score, forecast__forecast_model__project=project2,
                                                target__name='1 wk ahead').first()
        self.assertAlmostEqual(math.log(bin_value_sum), score_value.value)

        # '2 wk ahead': truth = 0.688338
        one_pt_4e06 = 1.45380624364055e-06  # two_pt_83e07
        bin_value_sum = one_pt_4e06 + one_pt_4e06 + one_pt_4e06 + one_pt_4e06 + one_pt_4e06 + \
                        one_pt_4e06 + \
                        2.90761248728109e-06 + 4.36141873092164e-06 + 1.16304499491244e-05 + 1.45380624364055e-05 + 0.00031501033203663
        score_value = ScoreValue.objects.filter(score=log_multi_bin_score, forecast__forecast_model__project=project2,
                                                target__name='2 wk ahead').first()
        self.assertAlmostEqual(math.log(bin_value_sum), score_value.value)


    #
    # test 'pit'
    #

    def test__tz_loc_targ_pk_to_true_bin_lwr(self):
        Score.ensure_all_scores_exist()

        # test thai project
        project2, forecast_model2, forecast2, time_zero2 = _make_thai_log_score_project()

        loc_TH01 = Location.objects.filter(project=project2, name='TH01').first()
        loc_TH02 = Location.objects.filter(project=project2, name='TH02').first()

        targ_1bwk = Target.objects.filter(project=project2, name='1_biweek_ahead').first()
        targ_2bwk = Target.objects.filter(project=project2, name='2_biweek_ahead').first()
        targ_3bwk = Target.objects.filter(project=project2, name='3_biweek_ahead').first()
        targ_4bwk = Target.objects.filter(project=project2, name='4_biweek_ahead').first()
        targ_5bwk = Target.objects.filter(project=project2, name='5_biweek_ahead').first()

        exp_tz_loc_targ_pk_to_true_bin_lwr = {
            time_zero2.pk: {
                loc_TH01.pk: {
<<<<<<< HEAD
                    targ_1bwk.pk: 1.0,
                    targ_2bwk.pk: 0.0,
                    targ_3bwk.pk: 10.0,
                    targ_4bwk.pk: 1.0,
                    targ_5bwk.pk: 10.0,
                },
                loc_TH02.pk: {
                    targ_1bwk.pk: 1.0,
                    targ_2bwk.pk: 10.0,
                    targ_3bwk.pk: 50.0,
                    targ_4bwk.pk: 40.0,
                    targ_5bwk.pk: 80.0,
                },
            }
        }
        act_values = _tzltpk_to_truth_bin_start(project2)
        self.assertEqual(exp_vals, act_values)

        # test thai when truth value is None. requires template start and ends be None as well, or won't match
        # _tzltpk_to_truth_bin_start() query
=======
                    targ_1bwk.pk: 1.0, targ_2bwk.pk: 0.0, targ_3bwk.pk: 10.0, targ_4bwk.pk: 1.0, targ_5bwk.pk: 10.0,
                },
                loc_TH02.pk: {
                    targ_1bwk.pk: 1.0, targ_2bwk.pk: 10.0, targ_3bwk.pk: 50.0, targ_4bwk.pk: 40.0, targ_5bwk.pk: 80.0,
                },
            }
        }
        self.assertEqual(exp_tz_loc_targ_pk_to_true_bin_lwr, _tz_loc_targ_pk_to_true_bin_lwr(project2))

        # test when truth value is None. requires TargetBinLwr lwr and upper be None as well, or won't match
        # _tz_loc_targ_pk_to_true_bin_lwr() query
>>>>>>> f2961bd2
        truth_data = project2.truth_data_qs().filter(location__name='TH01', target__name='1_biweek_ahead').first()
        truth_data.value = None
        truth_data.save()

        target_bin_lwr = TargetBinLwr.objects \
            .filter(target__name='1_biweek_ahead', lwr=0) \
            .first()
        target_bin_lwr.lwr = None
        target_bin_lwr.upper = None
        target_bin_lwr.save()

<<<<<<< HEAD
        act_values = _tzltpk_to_truth_bin_start(project2)
        exp_vals[time_zero2.pk][loc_TH01.pk][targ_1bwk.pk] = None
        self.assertEqual(exp_vals, act_values)
=======
        exp_tz_loc_targ_pk_to_true_bin_lwr[time_zero2.pk][loc_TH01.pk][targ_1bwk.pk] = None
        self.assertEqual(exp_tz_loc_targ_pk_to_true_bin_lwr, _tz_loc_targ_pk_to_true_bin_lwr(project2))
>>>>>>> f2961bd2

        # test CDC project
        project2, forecast_model2, forecast2, time_zero2 = _make_cdc_log_score_project()

        loc_us = Location.objects.filter(project=project2, name='US National').first()

        exp_tz_loc_targ_pk_to_true_bin_lwr = {
            time_zero2.pk: {
                loc_us.pk: {
<<<<<<< HEAD
                    targ_1wk.pk: 1.5,
                },
            }
        }
        act_values = _tzltpk_to_truth_bin_start(project2)
        self.assertEqual(exp_vals, act_values)
=======
                    Target.objects.filter(project=project2, name='1 wk ahead').first().pk: 1.5,
                    Target.objects.filter(project=project2, name='2 wk ahead').first().pk: 1.6,
                    Target.objects.filter(project=project2, name='3 wk ahead').first().pk: 1.9,
                    Target.objects.filter(project=project2, name='4 wk ahead').first().pk: 1.8,
                    Target.objects.filter(project=project2, name='Season peak percentage').first().pk: 5.0,
                },
            }
        }
        self.assertEqual(exp_tz_loc_targ_pk_to_true_bin_lwr, _tz_loc_targ_pk_to_true_bin_lwr(project2))
>>>>>>> f2961bd2


    def test_pit_score(self):
        Score.ensure_all_scores_exist()
        project2, forecast_model2, forecast2, time_zero2 = _make_thai_log_score_project()
        pit_score = Score.objects.filter(abbreviation='pit').first()
        pit_score.update_score_for_model(forecast_model2)
        exp_loc_targ_val = [('TH01', '1_biweek_ahead', 0.7879999999999999),
                            ('TH01', '2_biweek_ahead', 0.166),
                            ('TH01', '3_biweek_ahead', 0.999),
                            ('TH01', '4_biweek_ahead', 0.5545),
                            ('TH01', '5_biweek_ahead', 0.9774999999999999),
                            ('TH02', '1_biweek_ahead', 0.5195),
                            ('TH02', '2_biweek_ahead', 0.847),
                            # this predictive distribution has truth that doesn't match bins in database b/c bins with
                            # zero values are omitted. instead, the truth must be indexed into the template, which has
                            # all bins:
                            ('TH02', '3_biweek_ahead', 1),
                            ('TH02', '4_biweek_ahead', 0.9405),
                            ('TH02', '5_biweek_ahead', 0.9955)]
        score_values_qs = ScoreValue.objects.filter(score=pit_score, forecast__forecast_model=forecast_model2)
        act_loc_targ_vals = list(score_values_qs
                                 .order_by('score_id', 'forecast_id', 'location_id', 'target_id')
                                 .values_list('location__name', 'target__name', 'value'))
        self.assertEqual(10, score_values_qs.count())
        for exp_loc_targ_val, act_loc_targ_val in zip(exp_loc_targ_val, act_loc_targ_vals):
            self.assertEqual(exp_loc_targ_val[0], act_loc_targ_val[0])  # location name
            self.assertEqual(exp_loc_targ_val[1], act_loc_targ_val[1])  # target name
            self.assertAlmostEqual(float(exp_loc_targ_val[2]), act_loc_targ_val[2])  # value


    def test_pit_score_none_cases(self):
        Score.ensure_all_scores_exist()

        # NB: using thai, not CDC (which test_log_multi_bin_score_truth_none_cases() uses):
        project2, forecast_model2, forecast2, time_zero2 = _make_thai_log_score_project()

        # case: truth = None, but no bin start/end that's None -> no matching bin -> no ScoreValue created.
        # we'll change this row:
        #   20170423	TH01	1_biweek_ahead	2  # 2 -> None
        truth_data = project2.truth_data_qs().filter(location__name='TH01', target__name='1_biweek_ahead').first()
        truth_data.value = None  # -> no matching bin
        truth_data.save()

        pit_score = Score.objects.filter(abbreviation='pit').first()
        pit_score.update_score_for_model(forecast_model2)
        score_value = pit_score.values.filter(location__name='TH01', target__name='1_biweek_ahead').first()
        self.assertIsNone(score_value)

        # case: truth = None, with a bin start that's None -> matching bin -> should only use the predicted true value.
        # we'll change this bin row:
        #   TH01	1_biweek_ahead	Bin	cases	0	1	0.576  # 0	1 -> None	None
<<<<<<< HEAD
        # requires template start and ends be None as well, or won't match _tzltpk_to_truth_bin_start() query
        forecast_data = forecast2.cdcdata_set \
            .filter(location__name='TH01', target__name='1_biweek_ahead', is_point_row=False, bin_start_incl=0) \
=======
        # requires template start and ends be None as well, or won't match _tz_loc_targ_pk_to_true_bin_lwr() query
        binlwr_dist = forecast2.binlwr_distribution_qs() \
            .filter(location__name='TH01', target__name='1_biweek_ahead', lwr=0) \
>>>>>>> f2961bd2
            .first()
        binlwr_dist.lwr = None
        binlwr_dist.save()

        target_1bwk = project2.targets.filter(name='1_biweek_ahead').first()
        target_binlwr = target_1bwk.binlwrs.filter(lwr=0).first()
        target_binlwr.lwr = None
        target_binlwr.upper = None
        target_binlwr.save()

        pit_score.update_score_for_model(forecast_model2)
        score_value = pit_score.values.filter(location__name='TH01', target__name='1_biweek_ahead').first()
        self.assertIsNotNone(score_value)
        self.assertEqual(0.288, score_value.value)


    #
    # other tests
    #

    def test_download_scores_empty_abbrev(self):
        # the abbreviation for self.forecast_model is the default (""). in this case the model name is used for the
        # 'model' column value
        self.download_scores_internal_test(self.forecast_model.name)


    def test_download_scores_non_empty_abbrev(self):
        self.forecast_model.abbreviation = 'model_abbrev'
        self.forecast_model.save()
        # since there is a non-empty abbreviation, it should be used instead of the model name
        self.download_scores_internal_test(self.forecast_model.abbreviation)


    def download_scores_internal_test(self, exp_model_column_value):
        Score.ensure_all_scores_exist()
        _update_scores_for_all_projects()
        string_io = io.StringIO()
        csv_writer = csv.writer(string_io, delimiter=',')
        _write_csv_score_data_for_project(csv_writer, self.project)
        string_io.seek(0)

        # read actual rows using csv reader for easier comparison to expected
        act_csv_reader = csv.reader(string_io, delimiter=',')
        act_rows = list(act_csv_reader)
        with open('forecast_app/tests/scores/EW1-KoTsarima-2017-01-17_exp-download.csv', 'r') as fp:
            # model,timezero,season,location,target,error,abs_error,log_single_bin,log_multi_bin
            exp_csv_reader = csv.reader(fp, delimiter=',')
            exp_rows = list(exp_csv_reader)
            for idx, (exp_row, act_row) in enumerate(zip(exp_rows, act_rows)):
                if idx == 0:  # header
                    self.assertEqual(exp_row, act_row)
                    continue

                # test non-numeric columns
                self.assertEqual(exp_model_column_value, act_row[0])  # model
                self.assertEqual(exp_row[1], act_row[1])  # timezero. format: YYYYMMDD_DATE_FORMAT
                self.assertEqual(exp_row[2], act_row[2])  # season
                self.assertEqual(exp_row[3], act_row[3])  # location
                self.assertEqual(exp_row[4], act_row[4])  # target


                # test (numeric) values: error, abs_error, log_single_bin, log_multi_bin. NB: any could be ''
                def test_float_or_empty(exp_val, act_val):
                    self.assertEqual(exp_val, act_val) if (not exp_val) or (not act_val) \
                        else self.assertAlmostEqual(float(exp_val), float(act_val))


                test_float_or_empty(exp_row[5], act_row[5])  # 'error'
                test_float_or_empty(exp_row[6], act_row[6])  # 'abs_error'
                test_float_or_empty(exp_row[7], act_row[7])  # 'log_single_bin'  # always '' for setUpTestData()
                test_float_or_empty(exp_row[8], act_row[8])  # 'log_multi_bin'   # ""


    def test_timezero_loc_target_pks_to_truth_values(self):
        tz_pk = self.time_zero.pk
        loc1_pk = Location.objects.filter(name='HHS Region 1').first().pk
        loc2_pk = Location.objects.filter(name='HHS Region 2').first().pk
        loc3_pk = Location.objects.filter(name='HHS Region 3').first().pk
        loc4_pk = Location.objects.filter(name='HHS Region 4').first().pk
        loc5_pk = Location.objects.filter(name='HHS Region 5').first().pk
        loc6_pk = Location.objects.filter(name='HHS Region 6').first().pk
        loc7_pk = Location.objects.filter(name='HHS Region 7').first().pk
        loc8_pk = Location.objects.filter(name='HHS Region 8').first().pk
        loc9_pk = Location.objects.filter(name='HHS Region 9').first().pk
        loc10_pk = Location.objects.filter(name='HHS Region 10').first().pk
        loc11_pk = Location.objects.filter(name='US National').first().pk
        target1_pk = Target.objects.filter(name='Season onset').first().pk
        target2_pk = Target.objects.filter(name='Season peak week').first().pk
        target3_pk = Target.objects.filter(name='Season peak percentage').first().pk
        target4_pk = Target.objects.filter(name='1 wk ahead').first().pk
        target5_pk = Target.objects.filter(name='2 wk ahead').first().pk
        target6_pk = Target.objects.filter(name='3 wk ahead').first().pk
        target7_pk = Target.objects.filter(name='4 wk ahead').first().pk
        exp_dict = {  # {timezero_pk: {location_pk: {target_id: truth_value}}}
            tz_pk: {
                loc1_pk: {target1_pk: [20161225.0], target2_pk: [20170205.0], target3_pk: [3.19221],
                          target4_pk: [1.52411], target5_pk: [1.73987], target6_pk: [2.06524], target7_pk: [2.51375]},
                loc2_pk: {target1_pk: [20161120.0], target2_pk: [20170205.0], target3_pk: [6.93759],
                          target4_pk: [5.07086], target5_pk: [5.68166], target6_pk: [6.01053], target7_pk: [6.49829]},
                loc3_pk: {target1_pk: [20161218.0], target2_pk: [20170212.0], target3_pk: [5.20003],
                          target4_pk: [2.81366], target5_pk: [3.09968], target6_pk: [3.45232], target7_pk: [3.73339]},
                loc4_pk: {target1_pk: [20161113.0], target2_pk: [20170212.0], target3_pk: [5.5107],
                          target4_pk: [2.89395], target5_pk: [3.68564], target6_pk: [3.69188], target7_pk: [4.53169]},
                loc5_pk: {target1_pk: [20161225.0], target2_pk: [20170212.0], target3_pk: [4.31787],
                          target4_pk: [2.11757], target5_pk: [2.4432], target6_pk: [2.76295], target7_pk: [3.182]},
                loc6_pk: {target1_pk: [20170108.0], target2_pk: [20170205.0], target3_pk: [9.87589],
                          target4_pk: [4.80185], target5_pk: [5.26955], target6_pk: [6.10427], target7_pk: [8.13221]},
                loc7_pk: {target1_pk: [20161225.0], target2_pk: [20170205.0], target3_pk: [6.35948],
                          target4_pk: [2.75581], target5_pk: [3.46528], target6_pk: [4.56991], target7_pk: [5.52653]},
                loc8_pk: {target1_pk: [20161218.0], target2_pk: [20170212.0], target3_pk: [2.72703],
                          target4_pk: [1.90851], target5_pk: [2.2668], target6_pk: [2.07104], target7_pk: [2.27632]},
                loc9_pk: {target1_pk: [20161218.0], target2_pk: [20161225.0], target3_pk: [3.30484],
                          target4_pk: [2.83778], target5_pk: [2.68071], target6_pk: [2.9577], target7_pk: [3.03987]},
                loc10_pk: {target1_pk: [20161211.0], target2_pk: [20161225.0], target3_pk: [3.67061],
                           target4_pk: [2.15197], target5_pk: [3.25108], target6_pk: [2.51434], target7_pk: [2.28634]},
                loc11_pk: {target1_pk: [20161211.0], target2_pk: [20170205.0], target3_pk: [5.06094],
                           target4_pk: [3.07623], target5_pk: [3.50708], target6_pk: [3.79872], target7_pk: [4.43601]},
            }
        }

        # convert exp_dict innermost dicts to defaultdicts, which is what _timezero_loc_target_pks_to_truth_values()
        # returns
        for pk0, dict0 in exp_dict.items():
            for pk1, dict1 in dict0.items():
                exp_dict[pk0][pk1] = defaultdict(list, dict1)

        act_dict = _timezero_loc_target_pks_to_truth_values(self.forecast_model)
        self.assertEqual(exp_dict, act_dict)


    def test_impetus_log_single_bin_bug(self):
        Score.ensure_all_scores_exist()

        project2 = Project.objects.create()
        time_zero2 = TimeZero.objects.create(project=project2, timezero_date=datetime.date(2017, 4, 23))
        create_thai_locations_and_targets(project2)

        forecast_model2 = ForecastModel.objects.create(project=project2)
        load_cdc_csv_forecast_file(forecast_model2,
                                   Path('forecast_app/tests/scores/20170423-gam_lag1_tops3-20170525-small.cdc.csv'),
                                   time_zero2)
        project2.load_truth_data(Path('forecast_app/tests/scores/dengue-truths-small.csv'))

        log_single_bin_score = Score.objects.filter(abbreviation='log_single_bin').first()
        log_single_bin_score.update_score_for_model(forecast_model2)

        # test scores themselves
        exp_loc_targ_val = [
            ('TH01', '1_biweek_ahead', -0.8580218237501793),
            ('TH01', '2_biweek_ahead', -1.1026203100656484),
            ('TH01', '3_biweek_ahead', -6.214608098422191),
            ('TH01', '4_biweek_ahead', -0.1660545843300827),
            ('TH01', '5_biweek_ahead', -3.146555163288575),
            ('TH02', '1_biweek_ahead', -0.0397808700118446),
            ('TH02', '2_biweek_ahead', -1.2517634681622845),
            # this row was missing b/c zero bin rows are not accounted for (see
            # [log scores with zero probability should return -Inf, not empty/missing value #119]):
            ('TH02', '3_biweek_ahead', LOG_SINGLE_BIN_NEGATIVE_INFINITY),
            ('TH02', '4_biweek_ahead', -2.864704011147587),
            ('TH02', '5_biweek_ahead', -5.298317366548036)
        ]
        score_values_qs = ScoreValue.objects.filter(score=log_single_bin_score,
                                                    forecast__forecast_model=forecast_model2)
        act_values = list(score_values_qs
                          .order_by('score_id', 'forecast_id', 'location_id', 'target_id')
                          .values_list('location__name', 'target__name', 'value'))
        self.assertEqual(10, score_values_qs.count())  # 2 locations * 5 targets/location

        for exp_loc_targ_val, act_loc_targ_val in zip(exp_loc_targ_val, act_values):
            self.assertEqual(exp_loc_targ_val[0], act_loc_targ_val[0])  # location name
            self.assertEqual(exp_loc_targ_val[1], act_loc_targ_val[1])  # target name
            self.assertAlmostEqual(float(exp_loc_targ_val[2]), act_loc_targ_val[2])  # value

        # b/c this test is already set up, let's sanity-test multi here too
        log_multi_bin_score = Score.objects.filter(abbreviation='log_multi_bin').first()
        log_multi_bin_score.update_score_for_model(forecast_model2)
        score_values_qs = ScoreValue.objects.filter(score=log_multi_bin_score,
                                                    forecast__forecast_model=forecast_model2)
        self.assertEqual(10, score_values_qs.count())  # 2 locations * 5 targets/location


#
# ---- utilities ----
#

def _update_scores_for_all_projects():
    """
    Update all scores for all projects. Limited usefulness b/c runs in the calling thread and therefore blocks.
    """
    for score in Score.objects.all():
        for project in Project.objects.all():
            for forecast_model in project.models.all():
                score.update_score_for_model(forecast_model)


def _make_cdc_log_score_project():
    project2 = Project.objects.create()
    make_cdc_locations_and_targets(project2)

    time_zero2 = TimeZero.objects.create(project=project2, timezero_date=datetime.date(2016, 10, 30))
    project2.load_truth_data(Path('forecast_app/tests/scores/truths-2016-2017-reichlab-small.csv'))

    forecast_model2 = ForecastModel.objects.create(project=project2, name='test model')
    forecast2 = load_cdc_csv_forecast_file(forecast_model2,
                                           Path('forecast_app/tests/scores/20161030-KoTstable-20161114-small.cdc.csv'),
                                           time_zero2)

    return project2, forecast_model2, forecast2, time_zero2


def _make_thai_log_score_project():
    project2 = Project.objects.create()
    time_zero2 = TimeZero.objects.create(project=project2, timezero_date=datetime.date(2017, 4, 23))
    create_thai_locations_and_targets(project2)

    forecast_model2 = ForecastModel.objects.create(project=project2)
    forecast2 = load_cdc_csv_forecast_file(forecast_model2, Path(
        'forecast_app/tests/scores/20170423-gam_lag1_tops3-20170525-small.cdc.csv'), time_zero2)

    project2.load_truth_data(Path('forecast_app/tests/scores/dengue-truths-small.csv'))
    return project2, forecast_model2, forecast2, time_zero2


def _print_proj_data(project, forecast, time_zero):
    print(f"* _print_proj_data():\n- {project}\n- {forecast}\n- {time_zero}")
    for location in project.locations.all().order_by('id'):
        print(f"{location}")
    for target in project.targets.all().order_by('id'):
        binlwrs = list(target.binlwrs.all())
        binlwrs_first_last = binlwrs if len(binlwrs) < 2 else [binlwrs[0], '...', binlwrs[-1]]
        print(f"{target}. {binlwrs_first_last}")
    for timezero in project.timezeros.all().order_by('id'):
        print(f"{timezero}")
    for truth_data in TruthData.objects.filter(time_zero=time_zero):
        print(f"{truth_data}")
    for binlwr in forecast.binlwr_distribution_qs().all().order_by('id'):
        print(f"{binlwr}")
    print(f"_print_proj_data(): done")<|MERGE_RESOLUTION|>--- conflicted
+++ resolved
@@ -13,13 +13,8 @@
 from forecast_app.models.forecast_model import ForecastModel
 from forecast_app.models.project import TargetBinLwr
 from forecast_app.models.score import Score, ScoreValue
-<<<<<<< HEAD
-from forecast_app.scores.bin_utils import _tzltpk_to_truth_bin_start, _ltpk_to_templ_bin_starts, \
-    _tzltpk_to_forec_bin_st_to_pred_val
-=======
 from forecast_app.scores.bin_utils import _tz_loc_targ_pk_to_true_bin_lwr, _targ_pk_to_bin_lwrs, \
     _tz_loc_targ_pk_bin_lwr_to_pred_val
->>>>>>> f2961bd2
 from forecast_app.scores.calc_error import _timezero_loc_target_pks_to_truth_values
 from forecast_app.scores.calc_log import LOG_SINGLE_BIN_NEGATIVE_INFINITY
 from forecast_app.scores.definitions import SCORE_ABBREV_TO_NAME_AND_DESCR
@@ -193,43 +188,6 @@
 
         project2, forecast_model2, forecast2, time_zero2 = _make_cdc_log_score_project()
         loc_us_nat = project2.locations.filter(name='US National').first()
-<<<<<<< HEAD
-        target_1wk = project2.targets.filter(name='1 wk ahead').first()
-
-        # get _tzltpk_to_truth_bin_start() - needed here, but tested more thoroughly below
-        tzltpk_to_truth_starts = _tzltpk_to_truth_bin_start(project2)
-        self.assertEqual(tzltpk_to_truth_starts,
-                         {time_zero2.pk: {loc_us_nat.pk: {target_1wk.pk: 1.5}}})
-
-        # test _ltpk_to_templ_bin_starts()
-        ltpk_to_templ_bin_starts = _ltpk_to_templ_bin_starts(project2)
-        act_templ_bin_starts = ltpk_to_templ_bin_starts[loc_us_nat.pk][target_1wk.pk]
-        self.assertEqual(131, len(act_templ_bin_starts))
-        self.assertEqual(0, act_templ_bin_starts[0])
-        self.assertEqual(1.5, act_templ_bin_starts[15])
-        self.assertEqual(13, act_templ_bin_starts[-1])
-
-        # test _tzltpk_to_forec_bin_st_to_pred_val()
-        tzltpk_to_forec_bin_st_to_pred_val = _tzltpk_to_forec_bin_st_to_pred_val(forecast_model2)
-        # {0.0: 1.39332920335022e-07, ...}:
-        act_forec_st_to_pred_val = tzltpk_to_forec_bin_st_to_pred_val[time_zero2.pk][loc_us_nat.pk][target_1wk.pk]
-        self.assertEqual(131, len(act_forec_st_to_pred_val))  # same - no missing zero-value bins in this forecast
-        self.assertEqual(1.39332920335022e-07, act_forec_st_to_pred_val[0])
-        self.assertEqual(0.20253796115633, act_forec_st_to_pred_val[1.5])
-        self.assertEqual(1.39332920335022e-07, act_forec_st_to_pred_val[13])
-
-        # get the true bin 'key' bin_start_incl from tzltpk_to_truth_starts
-        truth_start_val = tzltpk_to_truth_starts[time_zero2.pk][loc_us_nat.pk][target_1wk.pk]  # 1.5
-        ltpk_to_templ_bin_starts = act_templ_bin_starts
-        forec_st_to_pred_val = act_forec_st_to_pred_val
-
-        # implement _calculate_pit_score_values(). get all the bin rows up to truth
-        true_bin_idx = ltpk_to_templ_bin_starts.index(truth_start_val)
-        template_bin_keys_pre_truth = ltpk_to_templ_bin_starts[:true_bin_idx]  # excluding true bin
-        pred_vals_pre_truth = [forec_st_to_pred_val[key] for key in template_bin_keys_pre_truth]
-        pred_vals_pre_truth_sum = sum(pred_vals_pre_truth)
-        pred_val_true_bin = forec_st_to_pred_val[truth_start_val]
-=======
         target_name_to_pk = {target.name: target.pk for target in project2.targets.all()}
 
         # get _tz_loc_targ_pk_to_true_bin_lwr() - needed here, but tested more thoroughly below
@@ -270,24 +228,16 @@
         pred_vals_pre_truth = [forec_st_to_pred_val[key] for key in template_bin_keys_pre_truth]
         pred_vals_pre_truth_sum = sum(pred_vals_pre_truth)
         pred_val_true_bin = forec_st_to_pred_val[true_bin_lwr]
->>>>>>> f2961bd2
         pit_score_value = ((pred_vals_pre_truth_sum * 2) + pred_val_true_bin) / 2
         self.assertAlmostEqual(0.7406917921528041, pit_score_value)
 
         # implement _calc_log_bin_score_values(). get 5 bin rows on each side of truth, handling start and end
         # boundaries
         num_bins_one_side = 5
-<<<<<<< HEAD
-        true_bin_idx = ltpk_to_templ_bin_starts.index(truth_start_val)
-        start_idx = max(0, true_bin_idx - num_bins_one_side)  # max() in case goes before first bin
-        end_idx = true_bin_idx + num_bins_one_side + 1  # don't care if it's after the last bin - slice ignores
-        template_bin_keys_both_windows = ltpk_to_templ_bin_starts[start_idx:end_idx]  # todo xx incl!?
-=======
         true_bin_idx = targ_pk_to_bin_lwrs.index(true_bin_lwr)
         start_idx = max(0, true_bin_idx - num_bins_one_side)  # max() in case goes before first bin
         end_idx = true_bin_idx + num_bins_one_side + 1  # don't care if it's after the last bin - slice ignores
         template_bin_keys_both_windows = targ_pk_to_bin_lwrs[start_idx:end_idx]  # todo xx incl!?
->>>>>>> f2961bd2
         pred_vals_both_windows = [forec_st_to_pred_val[key] for key in template_bin_keys_both_windows]
         pred_vals_both_windows_sum = sum(pred_vals_both_windows)
         # todo xx LOG_SINGLE_BIN_NEGATIVE_INFINITY, true_value is None, ...:
@@ -372,12 +322,7 @@
 
         # case: truth = None, but no forecast bin start/end that's None -> no matching bin -> use zero for predicted
         # value (rather than not generating a ScoreValue at all). this test also tests the
-<<<<<<< HEAD
-        # LOG_SINGLE_BIN_NEGATIVE_INFINITY case. requires template start and ends be None as well, or won't match
-        # _tzltpk_to_truth_bin_start() query
-=======
         # LOG_SINGLE_BIN_NEGATIVE_INFINITY case
->>>>>>> f2961bd2
         truth_data = project2.truth_data_qs().filter(location__name='US National', target__name='1 wk ahead').first()
         truth_data.value = None  # -> no matching bin
         truth_data.save()
@@ -473,28 +418,6 @@
         exp_tz_loc_targ_pk_to_true_bin_lwr = {
             time_zero2.pk: {
                 loc_TH01.pk: {
-<<<<<<< HEAD
-                    targ_1bwk.pk: 1.0,
-                    targ_2bwk.pk: 0.0,
-                    targ_3bwk.pk: 10.0,
-                    targ_4bwk.pk: 1.0,
-                    targ_5bwk.pk: 10.0,
-                },
-                loc_TH02.pk: {
-                    targ_1bwk.pk: 1.0,
-                    targ_2bwk.pk: 10.0,
-                    targ_3bwk.pk: 50.0,
-                    targ_4bwk.pk: 40.0,
-                    targ_5bwk.pk: 80.0,
-                },
-            }
-        }
-        act_values = _tzltpk_to_truth_bin_start(project2)
-        self.assertEqual(exp_vals, act_values)
-
-        # test thai when truth value is None. requires template start and ends be None as well, or won't match
-        # _tzltpk_to_truth_bin_start() query
-=======
                     targ_1bwk.pk: 1.0, targ_2bwk.pk: 0.0, targ_3bwk.pk: 10.0, targ_4bwk.pk: 1.0, targ_5bwk.pk: 10.0,
                 },
                 loc_TH02.pk: {
@@ -506,7 +429,6 @@
 
         # test when truth value is None. requires TargetBinLwr lwr and upper be None as well, or won't match
         # _tz_loc_targ_pk_to_true_bin_lwr() query
->>>>>>> f2961bd2
         truth_data = project2.truth_data_qs().filter(location__name='TH01', target__name='1_biweek_ahead').first()
         truth_data.value = None
         truth_data.save()
@@ -518,14 +440,8 @@
         target_bin_lwr.upper = None
         target_bin_lwr.save()
 
-<<<<<<< HEAD
-        act_values = _tzltpk_to_truth_bin_start(project2)
-        exp_vals[time_zero2.pk][loc_TH01.pk][targ_1bwk.pk] = None
-        self.assertEqual(exp_vals, act_values)
-=======
         exp_tz_loc_targ_pk_to_true_bin_lwr[time_zero2.pk][loc_TH01.pk][targ_1bwk.pk] = None
         self.assertEqual(exp_tz_loc_targ_pk_to_true_bin_lwr, _tz_loc_targ_pk_to_true_bin_lwr(project2))
->>>>>>> f2961bd2
 
         # test CDC project
         project2, forecast_model2, forecast2, time_zero2 = _make_cdc_log_score_project()
@@ -535,14 +451,6 @@
         exp_tz_loc_targ_pk_to_true_bin_lwr = {
             time_zero2.pk: {
                 loc_us.pk: {
-<<<<<<< HEAD
-                    targ_1wk.pk: 1.5,
-                },
-            }
-        }
-        act_values = _tzltpk_to_truth_bin_start(project2)
-        self.assertEqual(exp_vals, act_values)
-=======
                     Target.objects.filter(project=project2, name='1 wk ahead').first().pk: 1.5,
                     Target.objects.filter(project=project2, name='2 wk ahead').first().pk: 1.6,
                     Target.objects.filter(project=project2, name='3 wk ahead').first().pk: 1.9,
@@ -552,7 +460,6 @@
             }
         }
         self.assertEqual(exp_tz_loc_targ_pk_to_true_bin_lwr, _tz_loc_targ_pk_to_true_bin_lwr(project2))
->>>>>>> f2961bd2
 
 
     def test_pit_score(self):
@@ -605,15 +512,9 @@
         # case: truth = None, with a bin start that's None -> matching bin -> should only use the predicted true value.
         # we'll change this bin row:
         #   TH01	1_biweek_ahead	Bin	cases	0	1	0.576  # 0	1 -> None	None
-<<<<<<< HEAD
-        # requires template start and ends be None as well, or won't match _tzltpk_to_truth_bin_start() query
-        forecast_data = forecast2.cdcdata_set \
-            .filter(location__name='TH01', target__name='1_biweek_ahead', is_point_row=False, bin_start_incl=0) \
-=======
         # requires template start and ends be None as well, or won't match _tz_loc_targ_pk_to_true_bin_lwr() query
         binlwr_dist = forecast2.binlwr_distribution_qs() \
             .filter(location__name='TH01', target__name='1_biweek_ahead', lwr=0) \
->>>>>>> f2961bd2
             .first()
         binlwr_dist.lwr = None
         binlwr_dist.save()
